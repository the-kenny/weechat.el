;;; weechat-relay --- Implementation of Weechat's relay protocol ;; -*- lexical-binding: t -*-

;; Copyright (C) 2013 Moritz Ulrich

;; Author: Moritz Ulrich (moritz@tarn-vedra.de)
;; Keywords: irc chat network weechat

;; This program is free software; you can redistribute it and/or modify
;; it under the terms of the GNU General Public License as published by
;; the Free Software Foundation, either version 3 of the License, or
;; (at your option) any later version.

;; This program is distributed in the hope that it will be useful,
;; but WITHOUT ANY WARRANTY; without even the implied warranty of
;; MERCHANTABILITY or FITNESS FOR A PARTICULAR PURPOSE.  See the
;; GNU General Public License for more details.

;; You should have received a copy of the GNU General Public License
;; along with this program.  If not, see <http://www.gnu.org/licenses/>.


;;; Commentary:
;;

(require 'cl-lib)
(require 'bindat)
(require 's)
(require 'pp)

(defvar weechat-relay-buffer-name "*weechat-relay*"
  "Buffer holding the connection to the host weechat instance.")

(defvar weechat-relay-log-buffer-name "*weechat-relay-log*"
  "Buffer name to use as debug log.
Set to nil to disable logging.")

(defvar weechat-relay-log-level :info
  "Minimum log level.
Might be one of :debug, :info, :warn, :error or nil")

(defvar weechat-relay-message-function nil
  "Function to call when receiving a new weechat message.")

(defvar weechat-relay-ignored-message-ids '("_nicklist")
  "IDs to ignore.")

(defvar weechat-relay-disconnect-hook ()
  "Hook run when the relay disconnects.")

(defvar weechat-relay-connect-hook ()
  "Hook run when the relay connects.
Note: This DOESN'T mean the client can is already authenticated
to the relay server.")

;;; Code:

(defvar weechat--relay-id-callback-hash (make-hash-table :test 'equal)
  "Alist mapping from ids to functions.
Incoming message-ids will be searched in this alist and the
corresponding function will be called.")

(defun weechat-relay-log (text &optional level)
  "Log `TEXT' to `weechat-relay-log-buffer-name' if enabled.
`LEVEL' might be one of :debug :info :warn :error.  Defaults
to :info"
  (let ((log-level-alist '((:debug . 0)
                           (:info  . 1)
                           (:warn  . 2)
                           (:error . 3))))
    (when (and (>= (assoc-default (or level :info) log-level-alist)
                   (assoc-default weechat-relay-log-level log-level-alist))
               weechat-relay-log-level
               weechat-relay-log-buffer-name)
      (with-current-buffer (get-buffer-create weechat-relay-log-buffer-name)
        (let ((old-point (point)))
          (save-excursion
            (save-restriction
              (widen)
              (goto-char (point-max))
              (insert (s-trim text))
              (newline)))
          (goto-char old-point))))))

(defun weechat--relay-send-message (text &optional id)
  "Send message TEXT with optional ID.
Trim TEXT prior to sending it."
  (let ((msg (concat (when id (format "(%s) " id)) (s-trim text) "\n")))
    (weechat-relay-log (format "Sending msg: '%s'" (s-trim msg))
                       :debug)
    (send-string (get-buffer-process weechat-relay-buffer-name)
                 msg)))

(defun weechat-relay-authenticate (password)
  "Authenticate to weechat with PASSWORD.

PASSWORD can be a string, a function or nil."
  (let ((pass (if (functionp password)
                  (funcall password)
                password)))
    (when (and pass (stringp pass) (not (s-blank? pass)))
      (weechat--relay-send-message (format "init password=%s,compression=off\n" pass)))))

(defun weechat--relay-bindat-unsigned-to-signed (num bytes)
  "Convert an unsigned int NUM to signed int.
NUM is in two-complement representation with BYTES bytes.
Useful because bindat does not support signed numbers."
  (if (> num (- (expt 2 (- (* 8 bytes) 1)) 1))
      (- num (expt 2 (* 8 bytes)))
    num))

(defun weechat--relay-unpack-int (data)
  "Unpack a four-byte signed integer from unibyte string DATA.
Return the value and number of bytes consumed."
  (cl-values
   (weechat--relay-bindat-unsigned-to-signed
    (bindat-get-field
     (bindat-unpack '((val u32)) data)
     'val)
    4)
   4))

(defconst weechat--relay-lon-spec
  '((len u8)
    (val str (eval (weechat--relay-bindat-unsigned-to-signed
                    (bindat-get-field struct 'len)
                    1)))))

(defun weechat--relay-unpack-lon (data)
  (let ((obj (bindat-unpack weechat--relay-lon-spec data)))
    (cl-values (string-to-number (decode-coding-string (bindat-get-field obj 'val) 'utf-8))
               (bindat-length weechat--relay-lon-spec obj))))

(defun weechat--relay-unpack-chr (data)
  "Unpack a one byte char from unibyte string DATA.
Returns value and bytes consumed."
  (cl-values
   (bindat-get-field
    (bindat-unpack '((val u8)) data)
    'val)
   1))

(defconst weechat--relay-str-spec
  '((len u32)
    (val str (eval (let ((len (weechat--relay-bindat-unsigned-to-signed
                               (bindat-get-field struct 'len)
                               4)))
                     ;; Hack for signed/unsigned problems
                     (if (<= len 0) 0 len))))))

(defun weechat--relay-unpack-str (data)
  "Unpacks a weechat-relay-string from unibyte string DATA.
Optional second return value contains length of parsed data."
  (let ((obj (bindat-unpack weechat--relay-str-spec data)))
    (cl-values (decode-coding-string (bindat-get-field obj 'val) 'utf-8)
               (bindat-length weechat--relay-str-spec obj))))

(defconst weechat--relay-buf-spec
  '((len u32)
    (val vec (eval (let ((len (weechat--relay-bindat-unsigned-to-signed
                               (bindat-get-field struct 'len)
                               4)))
                     ;; Hack for signed/unsigned problems
                     (if (<= len 0) 0 len))))))

(defun weechat--relay-unpack-buf (data)
  (let ((obj (bindat-unpack weechat--relay-buf-spec data)))
    (cl-values (bindat-get-field obj 'val)
               (bindat-length weechat--relay-buf-spec obj))))

(defconst weechat--relay-ptr-spec
  '((len u8)
    (val str (eval (let ((len (weechat--relay-bindat-unsigned-to-signed
                               (bindat-get-field struct 'len)
                               1)))
                     ;; Hack for signed/unsigned problems
                     (if (<= len 0) 0 len))))))

(defun weechat--relay-unpack-ptr (data)
  "Unpack a string encoded in weechat's binary representation.
DATA must be an unibyte string.  Return string-value and number
of bytes consumed."
  (let ((obj (bindat-unpack weechat--relay-ptr-spec data)))
    (cl-values (concat "0x" (bindat-get-field obj 'val))
               (bindat-length weechat--relay-ptr-spec obj))))

(defconst weechat--relay-tim-spec
  '((len u8)
    (val str (eval (let ((len (weechat--relay-bindat-unsigned-to-signed
                               (bindat-get-field struct 'len)
                               1)))
                     ;; Hack for signed/unsigned problems
                     (if (<= len 0) 0 len))))))

(defun weechat--relay-unpack-tim (data)
  (let ((obj (bindat-unpack weechat--relay-tim-spec data)))
    (cl-values (let ((val (string-to-number
                           (bindat-get-field obj 'val))))
                 (unless (zerop val)
                   (seconds-to-time val)))
               (bindat-length weechat--relay-tim-spec obj))))

(defconst weechat--relay-htb-spec
  '((key-type str 3)
    (val-type str 3)
    (count u32)))

(defun weechat--relay-unpack-htb (data)
  (let* ((obj (bindat-unpack weechat--relay-htb-spec data))
         (count (weechat--relay-bindat-unsigned-to-signed
                 (bindat-get-field obj 'count)
                 4))
         (key-type (bindat-get-field obj 'key-type))
         (val-type (bindat-get-field obj 'val-type))
         (key-fn (symbol-function (intern (concat "weechat--relay-unpack-" key-type))))
         (val-fn (symbol-function (intern (concat "weechat--relay-unpack-" val-type))))
         (offset (bindat-length weechat--relay-htb-spec obj))
         (acc ()))
    (dotimes (_ count)
      (cl-multiple-value-bind (key key-len) (funcall key-fn (substring data offset))
        (cl-multiple-value-bind (val val-len) (funcall val-fn (substring data (+ offset key-len)))
          (setq acc (cons (cons key val) acc))
          (setq offset (+ offset key-len val-len)))))
    (cl-values acc
               offset)))

(defconst weechat--relay-arr-spec
  '((type str 3)
    (count u32)))

(defun weechat--relay-unpack-arr (data)
  (let* ((obj (bindat-unpack weechat--relay-arr-spec data))
         (count (weechat--relay-bindat-unsigned-to-signed
                 (bindat-get-field obj 'count)
                 4))
         (type (bindat-get-field obj 'type))
         (unpack-fn (symbol-function (intern (concat "weechat--relay-unpack-" type))))
         (offset (bindat-length weechat--relay-arr-spec obj))
         (acc ()))
    (dotimes (_ count)
      (cl-multiple-value-bind (val val-len) (funcall unpack-fn (substring data offset))
        (setq acc (append acc (list val)))
        (setq offset (+ offset val-len))))
    (cl-values acc offset)))

(defalias 'weechat--relay-parse-chr 'weechat--relay-unpack-chr)
(defalias 'weechat--relay-parse-int 'weechat--relay-unpack-int)
(defalias 'weechat--relay-parse-lon 'weechat--relay-unpack-lon)
(defalias 'weechat--relay-parse-str 'weechat--relay-unpack-str)
(defalias 'weechat--relay-parse-buf 'weechat--relay-unpack-buf)
(defalias 'weechat--relay-parse-ptr 'weechat--relay-unpack-ptr)
(defalias 'weechat--relay-parse-tim 'weechat--relay-unpack-tim)
(defalias 'weechat--relay-parse-arr 'weechat--relay-unpack-arr)

(defun weechat--relay-parse-inf (data)
  (cl-multiple-value-bind (name len) (weechat--relay-unpack-str data)
    (cl-multiple-value-bind (value len*) (weechat--relay-unpack-str (substring data len))
      (cl-values (cons name value)
                 (+ len len*)))))

(defconst weechat--relay-inl-item-spec
  '((name struct weechat--relay-str-spec)
    (type str 3)))

(defun weechat--relay-parse-inl-item (data)
  (let* ((count (weechat--relay-bindat-unsigned-to-signed
                 (bindat-get-field
                  (bindat-unpack '((len u32)) data) 'len)
                 4))
         (offset 4)
         (acc ()))
    (while (< (length acc) count)
      (let* ((obj (bindat-unpack weechat--relay-inl-item-spec
                                 (substring data offset)))
             (fun (symbol-function (intern (concat "weechat--relay-unpack-"
                                                   (bindat-get-field obj 'type))))))
        (setq offset (+ offset (bindat-length weechat--relay-inl-item-spec obj)))
        (cl-multiple-value-bind (value offset*) (funcall fun (substring data offset))
          (setq offset (+ offset offset*))
          (setq acc (cons
                     (cons (bindat-get-field obj 'name 'val) value)
                     acc)))))
    (cl-values acc
               offset)))

(defconst weechat--relay-inl-spec
  '((name struct weechat--relay-str-spec)
    (count u32)))

(defun weechat--relay-parse-inl (data)
  (let* ((obj (bindat-unpack weechat--relay-inl-spec data))
         (acc ())
         (count (weechat--relay-bindat-unsigned-to-signed
                 (bindat-get-field obj 'count)
                 4))
         (offset (bindat-length weechat--relay-inl-spec obj)))
    (dotimes (_ count)
      (cl-multiple-value-bind (item offset*) (weechat--relay-parse-inl-item (substring data offset))
        (setq acc (cons item acc))
        (setq offset (+ offset offset*))))
    (cl-values acc
               offset)))

(defun weechat--relay-parse-hda-item (h-path-length name-type-alist data)
  (let ((p-path ())
        (offset 0)
        (result ()))
    (dotimes (_ h-path-length)
      (cl-multiple-value-bind (el offset*) (weechat--relay-unpack-ptr (substring data offset))
        (setq p-path (cons el p-path))
        (setq offset (+ offset offset*))))
    (dolist (name-type name-type-alist)
      (let ((fun (symbol-function (intern (concat "weechat--relay-unpack-" (cdr name-type))))))
        (cl-multiple-value-bind (obj offset*) (funcall fun (substring data offset))
          (setq result (cons (cons (car name-type) obj) result))
          (setq offset (+ offset offset*)))))
    (cl-values (cons (reverse p-path) result)
               offset)))

(defconst weechat--relay-hdh-spec
  '((h-path struct weechat--relay-str-spec)
    (keys struct weechat--relay-str-spec)
    (count u32)))

;;; from http://lists.gnu.org/archive/html/help-gnu-emacs/2009-06/msg00764.html
(defun weechat--partition-list (list length)
  (cl-loop while list
           collect (cl-subseq list 0 length)
           do (setf list (nthcdr length list))))

(defun weechat--hda-split-keys-string (str)
  (mapcar (lambda (x)
            (cons (car x)
                  (cadr x)))
          (weechat--partition-list (split-string str "[:,]") 2)))

(defun weechat--relay-parse-hda (data)
  (let* ((obj (bindat-unpack weechat--relay-hdh-spec data))
         (count (weechat--relay-bindat-unsigned-to-signed
                 (bindat-get-field obj 'count)
                 4))
         (name-type-alist (weechat--hda-split-keys-string
                           (bindat-get-field obj 'keys 'val)))
         (h-path-length (length (split-string (bindat-get-field obj 'h-path 'val) "[/]")))
         (offset (+ (bindat-length weechat--relay-hdh-spec obj)))
         (acc ()))
    (dotimes (_ count)
      (cl-multiple-value-bind (obj offset*) (weechat--relay-parse-hda-item
                                             h-path-length name-type-alist (substring data offset))
        (setq acc (cons obj acc))
        (setq offset (+ offset offset*))))
    (let ((h-path (bindat-get-field obj 'h-path 'val)))
      (cl-values (list h-path acc)
                 offset))))

(defconst weechat--relay-message-spec
  '((length u32)
    (compression u8)
    (id struct weechat--relay-str-spec)
    (data vec (eval (let ((l (- (bindat-get-field struct 'length)
                                4   ;length
                                1   ;compression
                                (+ 4 (length (bindat-get-field struct 'id 'val))))))
                      l)))))

(defun weechat--unpack-message-contents (data)
  (let* ((type (substring data 0 3))
         (fun (symbol-function (intern (concat "weechat--relay-parse-" type)))))
    (cl-multiple-value-bind (obj len) (funcall fun (string-make-unibyte (substring data 3)))
      (cl-values obj
                 (+ len 3)))))

(defun weechat-unpack-message (message-data)
  "Unpack weechat relay message in MESSAGE-DATA.
Return a list: (id data)."
  (let* ((msg (bindat-unpack weechat--relay-message-spec message-data))
         (data (concat (bindat-get-field msg 'data)))
         (msg-id (bindat-get-field msg 'id 'val))
         (ignore-msg (member msg-id weechat-relay-ignored-message-ids))
         (offset 0)
         (acc ()))
    ;; Only no-compression is supported atm
    (unless (= 0 (bindat-get-field msg 'compression))
      (error "Compression not supported"))
    (unless ignore-msg
      (while (< offset (length data))
        (cl-multiple-value-bind (obj offset*) (weechat--unpack-message-contents
                                               (substring data offset))
          (setq offset (+ offset offset*))
          (setq acc (cons obj acc)))))
    (cl-values (cons msg-id (if ignore-msg '(ignored) (reverse acc)))
               (bindat-get-field msg 'length))))

(defun weechat--message-available-p (&optional buffer)
  "Check if a weechat relay message available in BUFFER.
BUFFER defaults to the current buffer."
  (with-current-buffer (get-buffer (or buffer
                                       weechat-relay-buffer-name))
    (and (> (buffer-size) 5)
         (>= (buffer-size)
             (bindat-get-field
              (bindat-unpack '((len u32))
                             (buffer-string))
              'len)))))

(defun weechat--relay-parse-new-message (&optional buffer)
  (with-current-buffer (get-buffer (or buffer
                                       weechat-relay-buffer-name))
    (when (weechat--message-available-p (current-buffer))
      (cl-multiple-value-bind (ret len) (weechat-unpack-message
                                         (buffer-string))
        (weechat-relay-log (format "Consumed %d bytes" len) :debug)
        (let ((inhibit-read-only t))
          (delete-region (point-min) (+ (point-min) len)))
        ret))))



(defun weechat-relay-get-id-callback (id)
  (gethash id weechat--relay-id-callback-hash))

(defun weechat-relay-remove-id-callback (id)
  (let ((fun (weechat-relay-get-id-callback id)))
    (remhash id weechat--relay-id-callback-hash)
    fun))

(defun weechat-relay-add-id-callback (id function &optional one-shot force)
  (unless id
    (error "ID must not be nil"))
  (when (weechat-relay-get-id-callback id)
    (unless force
      (error "ID '%s' is already in `weechat--relay-id-callback-hash'" id))
    (weechat-relay-remove-id-callback id))
  (let ((function* (if one-shot
                       (lambda (x)
                         (funcall function x)
                         (weechat-relay-remove-id-callback id))
                     function)))
    (puthash id function* weechat--relay-id-callback-hash)))

(defun weechat-relay-send-command (command &optional callback)
  "Send COMMAND to relay and call CALLBACK with reply.
CALLBACK takes one argument (the response data) which is a list."
  (let ((id (symbol-name (cl-gensym))))
    (when (functionp callback)
      (weechat-relay-add-id-callback id callback 'one-shot))
    (weechat--relay-send-message command id)))

(defun weechat--relay-process-filter (proc string)
  (with-current-buffer (process-buffer proc)
    (weechat-relay-log (format "Received %d bytes" (length string)) :debug)
    ;; Insert the text, advancing the process marker.
    (goto-char (point-max))
    (let ((inhibit-read-only t))
      (insert (string-make-unibyte string)))
    (while (weechat--message-available-p)
      (let* ((data (weechat--relay-parse-new-message))
             (id (weechat--message-id data)))
        ;; If buffer is available, log message
        (weechat-relay-log (pp-to-string data) :debug)
        ;; Call `weechat-relay-message-function'
        (when (functionp weechat-relay-message-function)
          (funcall weechat-relay-message-function data))
        ;; Call callback from `weechat--relay-id-callback-hash'
        (if (functionp (weechat-relay-get-id-callback id))
            (funcall (weechat-relay-get-id-callback id)
                     (weechat--message-data data)))))))

(defvar weechat--relay-connected-callback)

(defun weechat--relay-process-sentinel (proc _)
  (let ((event (process-status proc)))
    (weechat-relay-log (format "Received event: %s\n" event))
    (cl-case event
      ('closed (run-hooks 'weechat-relay-disconnect-hook))
      ('failed (progn (error "Failed to connect to weechat relay")
                      (weechat-relay-disconnect))))))

(defun weechat-relay-connect (host port ssl &optional callback)
  "Open a new weechat relay connection to HOST at PORT."
  (get-buffer-create weechat-relay-buffer-name)
  (let ((process
         (open-network-stream "weechat-relay"
                              weechat-relay-buffer-name
                              host
                              port
                              :type (if ssl 'tls 'plain)
                              :coding 'binary)))
    (set-process-sentinel process #'weechat--relay-process-sentinel)
    (set-process-coding-system process 'binary)
    (set-process-filter-multibyte process nil)
    (set-process-filter process #'weechat--relay-process-filter)
    (with-current-buffer (get-buffer weechat-relay-buffer-name)
      (setq buffer-read-only t)
      (set-buffer-multibyte nil)
<<<<<<< HEAD
      (buffer-disable-undo)))
  (with-current-buffer (get-buffer-create
                        weechat-relay-log-buffer-name)
    (buffer-disable-undo))
  (when (functionp callback)
    (funcall callback))
  (run-hooks 'weechat-relay-connect-hook))
 
=======
      (buffer-disable-undo))
    (unless nowait-supported
      (when (functionp weechat--relay-connected-callback)
        (funcall weechat--relay-connected-callback))
      (setq weechat--relay-connected-callback nil)
      (run-hooks 'weechat-relay-connect-hook))))

>>>>>>> 44809e4f
(defun weechat-relay-connected-p ()
  (and (get-buffer weechat-relay-buffer-name)
       (get-buffer-process weechat-relay-buffer-name)
       (process-live-p (get-buffer-process weechat-relay-buffer-name))
       t))

(defun weechat-relay-disconnect ()
  "Disconnect current weechat relay connection and close all buffers."
  (when (weechat-relay-connected-p)
    (weechat--relay-send-message "quit")
    (with-current-buffer weechat-relay-buffer-name
      (delete-process
       (get-buffer-process (current-buffer)))
      (kill-buffer))
    (when (get-buffer weechat-relay-log-buffer-name)
      (kill-buffer weechat-relay-log-buffer-name))))

(defun weechat--message-id (message)
  (car message))

(defun weechat--message-data (message)
  "Return a list with data in MESSAGE."
  (cdr message))

(defun weechat--hdata-path (hdata)
  (car hdata))

(defun weechat--hdata-values (hdata)
  (cadr hdata))

(defun weechat--hdata-value-pointer-path (value)
  (car value))

(defun weechat--hdata-value-alist (value)
  (cdr value))

(provide 'weechat-relay)


;;;;;;;;;;;;;;;;;;;;;;;;;;;;;;;;;;;;;;;;;;;;;;;;;;;;;;;;;;;;;;;;;;;;;;
;;; weechat-relay.el ends here<|MERGE_RESOLUTION|>--- conflicted
+++ resolved
@@ -492,7 +492,6 @@
     (with-current-buffer (get-buffer weechat-relay-buffer-name)
       (setq buffer-read-only t)
       (set-buffer-multibyte nil)
-<<<<<<< HEAD
       (buffer-disable-undo)))
   (with-current-buffer (get-buffer-create
                         weechat-relay-log-buffer-name)
@@ -500,16 +499,7 @@
   (when (functionp callback)
     (funcall callback))
   (run-hooks 'weechat-relay-connect-hook))
- 
-=======
-      (buffer-disable-undo))
-    (unless nowait-supported
-      (when (functionp weechat--relay-connected-callback)
-        (funcall weechat--relay-connected-callback))
-      (setq weechat--relay-connected-callback nil)
-      (run-hooks 'weechat-relay-connect-hook))))
-
->>>>>>> 44809e4f
+
 (defun weechat-relay-connected-p ()
   (and (get-buffer weechat-relay-buffer-name)
        (get-buffer-process weechat-relay-buffer-name)
