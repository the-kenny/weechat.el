;;; weechat --- Chat via WeeChat's relay protocol in Emacs ;; -*- lexical-binding: t -*-

;; Copyright (C) 2013 Moritz Ulrich

;; Author: Moritz Ulrich (moritz@tarn-vedra.de)
;; Keywords: irc chat network weechat
;; URL: https://github.com/the-kenny/weechat.el

;; This program is free software; you can redistribute it and/or modify
;; it under the terms of the GNU General Public License as published by
;; the Free Software Foundation, either version 3 of the License, or
;; (at your option) any later version.

;; This program is distributed in the hope that it will be useful,
;; but WITHOUT ANY WARRANTY; without even the implied warranty of
;; MERCHANTABILITY or FITNESS FOR A PARTICULAR PURPOSE.  See the
;; GNU General Public License for more details.

;; You should have received a copy of the GNU General Public License
;; along with this program.  If not, see <http://www.gnu.org/licenses/>.


;;; Commentary:

;; This package provides a way to chat via WeeChat's relay protocol in
;; Emacs.

;; Please see README.org on how to use it.

;;; Code:

(require 'weechat-relay)
(require 'cl-lib)
(require 'rx)
(require 'format-spec)

(defgroup weechat nil
  "Weechat based IRC client for Emacs."
  :link '(url-link "https://github.com/the-kenny/weechat.el")
  :prefix "weechat-"
  :group 'applications)

(defcustom weechat-host-default "localhost"
  "Default host for `weechat-connect'."
  :type 'string
  :group 'weechat)

(defcustom weechat-port-default 9000
  "Default port for `weechat-connect'."
  :type 'string
  :group 'weechat)

(defcustom weechat-modules '(weechat-button weechat-complete)
  "Modules that should always be loaded together with weechat.el

Each module must be in `load-path' and must have a call to
provide in order to be loaded correctly.

To unload modules, use (unload-feature FEATURE)."
  :type '(repeat symbol)
  :group 'weechat)

(defcustom weechat-read-only t
  "Whether to make text in weechat buffers read-only."
  :type 'boolean
  :group 'weechat)

(defcustom weechat-initial-lines 100
  "Number of lines to show when initializing a channel buffer."
  :type 'integer
  :group 'weechat)

(defcustom weechat-prompt "[%n] "
  "The Weechat prompt."
  :type 'string
  :group 'weechat)

(defcustom weechat-return-always-replace-input t
  "Always replace current input with line on return.

If set to t, pressing return will always copy the current line to
the input prompt. If nil, only copy when the input line is
empty."
  :type 'boolean
  :group 'weechat)

(defcustom weechat-auto-recenter t
  "Wether the prompt will always stay at the bottom"
  :type 'boolean
  :group 'weechat)

(defcustom weechat-hidden-text-hidden t
  "Wether weechat.el should hide or show hidden text.

Use `weechat-toggle-hidden' to toggle hidden text in buffers."
  :type 'boolean
  :group 'weechat)

(defcustom weechat-connect-hook nil
  "Hook run when successfully connected and authenticated."
  :type '(choice (const :tag "Off" nil)
                 (function :tag "Hook"))
  :group 'weechat)

(defcustom weechat-auto-reconnect-buffers t
  "Automatically re-monitor channel buffers which were opened on a prior connection."
  :type 'boolean
  :group 'weechat)

(defcustom weechat-auto-monitor-buffers ()
  "List of buffer names to auto-monitor on connect.

If value is a list, buffers corresponding the names will be
monitored on connect. A value of t will monitor all available
buffers. Be warned, a too long list will use much bandwidth on
connect."
  :type '(choice (const :tag "All" t)
                 (repeat :tag "List" string))
  :group 'weechat)

(defcustom weechat-auto-monitor-new-buffers 'silent
  "Wether to auto-monitor new WeeChat buffers.

Value can be t, silent or nil. If t, new Emacs buffers will be
created when a new buffer in WeeChat is opened. If value
is (quote silent), new buffers will be opened in background. If
nil, no action will be taken for new WeeChat buffers."
  :type '(choice (const :tag "Popup new buffer" t)
                 (const :tag "Open in background" 'silent)
                 (const :tag "Do nothing" nil))
  :group 'weechat)

(defcustom weechat-auto-close-buffers nil
  "Wether to auto-close closed WeeChat buffers."
  :type 'boolean
  :group 'weechat)

(defcustom weechat-time-format "%H:%M:%S"
  "How to format time stamps.
See `format-time-string' for format description."
  :type 'string
  :group 'weechat)

(defface weechat-nick-self-face '((t :weight bold :foreground "brown"))
  "Face for your own nick."
  :group 'weechat)

(defface weechat-time-face '((t :inherit default))
  "Weechat face used for timestamps."
  :group 'weechat)

(defface weechat-prompt-face '((t :inherit minibuffer-prompt))
  "Weechat face used for the prompt."
  :group 'weechat)

(defface weechat-highlight-face
  '((((class grayscale) (background light)) :foreground "LightGray" :weight bold)
    (((class grayscale) (background dark)) :foreground "DimGray" :weight bold)
    (((class color) (min-colors 88) (background light)) :foreground "Purple")
    (((class color) (min-colors 88) (background dark))  :foreground "Cyan1")
    (((class color) (min-colors 16) (background light)) :foreground "Purple")
    (((class color) (min-colors 16) (background dark))  :foreground "Cyan")
    (((class color) (min-colors 8)) :foreground "cyan" :weight bold)
    (t :weight bold)) ;; Stolen from rcirc.el!
  "Weechat face for highlighted lines."
  :group 'weechat)

(defcustom weechat-text-column 22
  "Column after which text will be inserted.
If `(length (concat nick timestamp))' is longer than this value,
text-column will be increased for that line."
  :type 'integer
  :group 'weechat)

(defcustom weechat-fill-text t
  "Wether weechat should fill text paragraphs automatically."
  :type 'boolean
  :group 'weechat)

(defcustom weechat-fill-column 'frame-width
  "Column used for filling text in buffers."
  :type '(choice
          (const :tag "Frame width" 'frame-width)
          (integer :tag "Number")
          (const :tag "Default" t)))

(defcustom weechat-notification-icon nil
  "Icon used in notifications."
  :type '(choice (const :tag "No icon" nil)
                 (file :tag "Icon file"))
  :group 'weechat)

(defcustom weechat-notification-handler
  (cond
   ((featurep 'sauron) 'weechat-sauron-handler)
   ((featurep 'notifications) 'weechat-notifications-handler))
  "Function called to display notificiations."
  :type '(choice
          (const :tag "No Notifications" nil)
          (const :tag "Sauron"           'weechat-sauron-handler)
          (const :tag "notifications.el" 'weechat-notifications-handler)
          (function :tag "Custom Function"))
  :group 'weechat)

(defcustom weechat-notification-mode :monitored
  "When to notify the user.

Possible values are nil (Never), :monitored (Only monitored
buffers) and t (All buffers)."
  :type '(choice
          (const :tag "Never" nil)
          (const :tag "Monitored buffers" :monitored)
          (const :tag "All Buffers" t))
  :group 'weechat)

(defcustom weechat-notification-types '(:highlight :disconnect)
  "Events for which a notification should be shown."
  :type '(repeat symbol)
  :group 'weechat)

(defvar weechat-inhibit-notifications nil
  "Non-nil means don't display any weechat notifications.")

(defcustom weechat-header-line-format "%n on %c/%s: %t"
  "Header line format.
Set to nil to disable header line.  Supported options are:

- %n nick name
- %s server name
- %c channel name
- %N buffer name
- %t topic"
  :type '(choice (const :tag "Disabled" nil)
                 string)
  :set (lambda (sym val)
         (set sym val)
         (when (fboundp 'weechat-update-header-line)
           (weechat-update-header-line)))
  :group 'weechat)

(defcustom weechat-input-ring-size 20
  "Size for the input ring."
  :type 'integer
  :group 'weechat)

(defcustom weechat-insert-modify-hook nil
  "The hook will be called after new text is inserted into the buffer.
It is called with narrowing in the correct buffer."
  :type 'hook
  :group 'weechat)

(defcustom weechat-complete-order-nickname t
  "If non-nil nicknames are completed in order of most recent speaker."
  :type 'boolean
  :group 'weechat)

(defcustom weechat-password-callback 'weechat-password-auth-source-callback
  "Function called to get the relay password. Set to nil if no
  password is needed.

Value must be a function with two arguments: Hostname and port.
The return value must be either a string, a function which
returns a string, or nil.")

(defvar weechat-debug-strip-formatting nil)

(defvar weechat--buffer-hashes (make-hash-table :test 'equal))

(defvar weechat--connected nil)

(defvar weechat-buffer-opened-functions nil
  "Hook ran when a WeeChat buffer opens.")

(defvar weechat-buffer-closed-functions nil
  "Hook ran when a WeeChat buffer closes.")

(defun weechat-warn (message &rest args)
  "Displays MESSAGE with `warn' and logs it to
  `weechat-relay-log-buffer-name'"
  (let ((str (apply 'format message args)))
    (weechat-relay-log str :warn)
    (display-warning 'weechat str)))

(defun weechat-message (format-string &rest args)
  "Logs MESSAGE with log-level :info and calls `message'"
  (let ((text (apply 'format format-string args)))
    (weechat-relay-log text :info)
    (message text)))

(defun weechat-load-modules-maybe ()
  "Load all modules listed in `weechat-modules'"
  ;; Inspired by `org-load-modules-maybe'
  (dolist (module weechat-modules)
    (condition-case nil (require module)
      (error (weechat-warn "Problems while trying to load feature `%s'" module)))))

;;; This is a hack to load modules after weechat.el is loaded
;;; completely
(eval-after-load 'weechat
  '(weechat-load-modules-maybe))

(defun weechat-connected-p ()
  (and (weechat-relay-connected-p)
       weechat--connected))

(defun weechat-buffer-hash (buffer-ptr)
  (gethash buffer-ptr weechat--buffer-hashes))

(defun weechat--clear-buffer-store ()
  (clrhash weechat--buffer-hashes))

(defun weechat--store-buffer-hash (ptr alist &optional replace)
  (when (and (not replace) (weechat-buffer-hash ptr))
    (error "Buffer '%s' already exists" ptr))
  (let ((hash (make-hash-table :test 'equal)))
    (dolist (x alist)
      (puthash (car x) (cdr x) hash))
    (puthash ptr hash weechat--buffer-hashes)))

(defun weechat--remove-buffer-hash (ptr)
  (unless (weechat-buffer-hash ptr)
    (error "Buffer '%s' doesn't exist" ptr))
  (remhash ptr weechat--buffer-hashes))

(defun weechat--handle-buffer-list (response)
  ;; Remove all hashes not found in the new list
  (let* ((hdata (car response))
         (buffer-pointers (mapcar (lambda (x) (car (weechat--hdata-value-pointer-path x)))
                                  (weechat--hdata-values hdata))))
    (maphash (lambda (k _)
               (unless (cl-find k buffer-pointers
                                :test 'equal)
                 (remhash k weechat--buffer-hashes)))
             (copy-hash-table weechat--buffer-hashes))
    ;; Update all remaining values
    (dolist (value (weechat--hdata-values hdata))
      (let* ((buffer-ptr (car (weechat--hdata-value-pointer-path value)))
             (buffer-hash (weechat-buffer-hash buffer-ptr))
             (alist (weechat--hdata-value-alist value)))
        (if (hash-table-p buffer-hash)
            (dolist (v alist)
              (puthash (car v) (cdr v) buffer-hash))
          (weechat--store-buffer-hash buffer-ptr alist))))))

(defun weechat-update-buffer-list (&optional callback)
  (weechat-relay-send-command
   "hdata buffer:gui_buffers(*) number,name,short_name,title,local_variables"
   (lambda (response)
     (weechat--handle-buffer-list response)
     (when (functionp callback)
       (funcall callback)))))

(defun weechat--handle-buffer-opened (response)
  (let* ((hdata (car response))
         (value (car (weechat--hdata-values hdata)))
         (buffer-ptr (car (weechat--hdata-value-pointer-path value))))
    (when (weechat-buffer-hash buffer-ptr)
      (error "Received '_buffer_opened' event for '%s' but the buffer exists already!" buffer-ptr))
    (weechat--store-buffer-hash buffer-ptr (weechat--hdata-value-alist value))

    (when weechat-auto-monitor-new-buffers
      (weechat-monitor-buffer
       buffer-ptr
       (not (eq weechat-auto-monitor-new-buffers 'silent))))

    (run-hook-with-args 'weechat-buffer-opened-functions
                        buffer-ptr)))

(defun weechat--handle-buffer-closed (response)
  (let* ((hdata (car response))
         (value (car (weechat--hdata-values hdata)))
         (buffer-ptr (car (weechat--hdata-value-pointer-path value)))
         (emacs-buffer (weechat--emacs-buffer buffer-ptr)))
    (unless (weechat-buffer-hash buffer-ptr)
      (error "Received '_buffer_closed' event for '%s' but the buffer doesn't exist" buffer-ptr))
    (when (buffer-live-p emacs-buffer)
      ;; Add text about quitting etc. bla
      (weechat-print-line buffer-ptr "" "Buffer closed")
      ;; Close buffer if user wants this
      (when weechat-auto-close-buffers
        (kill-buffer emacs-buffer)))
    ;; Remove from buffer hash map
    (weechat--remove-buffer-hash buffer-ptr)
    ;; Finally, run hook
    (run-hook-with-args 'weechat-buffer-closed-functions
                        buffer-ptr)))

(defmacro weechat->> (&rest body)
  (let ((result (pop body)))
    (dolist (form body result)
      (setq result (append form (list result))))))

(defmacro weechat-> (&rest body)
  (let ((result (pop body)))
    (dolist (form body result)
      (setq result (append (list (car form) result)
                           (cdr form))))))

(defun weechat--handle-buffer-renamed (response)
  (let* ((hdata (car response))
         (value (car (weechat--hdata-values hdata)))
         (buffer-ptr (car (weechat--hdata-value-pointer-path value)))
         (hash (weechat-buffer-hash buffer-ptr)))
    (unless hash
      (error "Received '_buffer_renamed' event for '%s' but the buffer doesn't exist" buffer-ptr))
    (puthash "number" (assoc-default "number" value) hash)
    (puthash "full_name" (assoc-default "full_name" value) hash)
    (puthash "short_name" (assoc-default "short_name" value) hash)
    (puthash "local_variables" (assoc-default "local_variables" value) hash)))

(weechat-relay-add-id-callback "_buffer_opened" #'weechat--handle-buffer-opened nil 'force)
(weechat-relay-add-id-callback "_buffer_closing" #'weechat--handle-buffer-closed nil 'force)
(weechat-relay-add-id-callback "_buffer_renamed" #'weechat--handle-buffer-renamed nil 'force)

(defvar weechat-topic nil
  "Topic of the channel buffer.")

(defun weechat--handle-buffer-title-changed (response)
  (let* ((hdata (car response))
         (value (car (weechat--hdata-values hdata)))
         (buffer-ptr (car (weechat--hdata-value-pointer-path value)))
         (hash (weechat-buffer-hash buffer-ptr))
         (alist (weechat--hdata-value-alist value))
         (buffer (gethash :emacs/buffer hash))
         (new-title (or (cdr (assoc-string "title" alist)) "")))
    (unless (weechat-buffer-hash buffer-ptr)
      (error "Received '_buffer_title_changed' event for '%s' but the buffer doesn't exist" buffer-ptr))
    (puthash "title" new-title hash)
    (when (buffer-live-p buffer)
      (with-current-buffer buffer
        (setq weechat-topic new-title)
        (weechat-update-header-line-buffer buffer)))))

(weechat-relay-add-id-callback "_buffer_title_changed" #'weechat--handle-buffer-title-changed nil 'force)

(defun weechat-merge-alists (old new)
  (dolist (k new old)
    (let ((to-remove (assoc-string (car k) old)))
      (setq old (cons k (remove to-remove old))))))

(defun weechat--handle-localvar-changed (response)
  (let* ((hdata (car response))
         (value (car (weechat--hdata-values hdata)))
         (buffer-ptr (car (weechat--hdata-value-pointer-path value)))
         (hash (weechat-buffer-hash buffer-ptr))
         (alist (weechat--hdata-value-alist value))
         (buffer (gethash :emacs/buffer hash))
         (old-local-variables (gethash "local_variables" hash))
         (new-local-variables (cdr (assoc-string "local_variables" alist))))
    (unless (weechat-buffer-hash buffer-ptr)
      (error "Received '_buffer_localvar_changed' event for '%s' but the buffer doesn't exist"
             buffer-ptr))
    (puthash "local_variables"
             (weechat-merge-alists old-local-variables new-local-variables)
             hash)
    (when buffer
      (with-current-buffer buffer
        (weechat-update-prompt)
        (weechat-update-header-line-buffer buffer)))))

(weechat-relay-add-id-callback "_buffer_localvar_changed" #'weechat--handle-localvar-changed nil 'force)
(weechat-relay-add-id-callback "_buffer_localvar_added" #'weechat--handle-localvar-changed nil 'force)

(defun weechat-password-auth-source-callback (host port)
  "Get password for HOST and PORT via `auth-source-search'

Returns either a string or a function.

See (info \"(auth) Top\") for details."
  (when (featurep 'auth-source)
    (weechat-message "Using auth-source to retrieve weechat relay password")
    (plist-get
     (car (auth-source-search
           :max 1
           :host host
           :port port
           :require '(:secret)))
     :secret)))

(defun weechat-get-password (host port)
  "Get password for HOST and PORT.

Returns either a string, a function returning a string, or nil."
  (when (functionp weechat-password-callback)
    (funcall weechat-password-callback host port)))

;;;###autoload
(defun weechat-connect
  (&optional host port password)
  "Connect to WeeChat. 

HOST is the relay host, `weechat-host-default' by default.
PORT is the port where the relay listens, `weechat-port-default' by default.
PASSWORD is either a string, a function or nil."
  (interactive
   (let*
       ((host
         (read-string
          (format "Relay host (default '%s'): " weechat-host-default)
          nil 'weechat-host-hist weechat-host-default))
        (port
         (read-number "Port: " weechat-port-default)))
     (list
      host port
      (or
       (progn
         (weechat-message "Trying to get password via `weechat-password-callback'...")
         (weechat-get-password host port))
       ;; Use lexical-let to scramble password lambda in *Backtrace*
       (lexical-let
           ((pass
             (read-passwd "Password: ")))
         (lambda
           ()
           pass))))))
  (let*
      ((host
        (or host weechat-host-default))
       (port
        (or port weechat-port-default))
       (password
        (or password
            (weechat-get-password host port))))
    (weechat-message "Weechat connecting to %s:%d" host port)
    (when
        (weechat-relay-connected-p)
      (if
          (y-or-n-p "Already connected.  Disconnect other connection? ")
          (weechat-relay-disconnect)
        (error "Can't open two connections")))
    (when
        (and
         (stringp host)
         (integerp port))
      (weechat-relay-connect
       host port
       (lambda
         ()
         (weechat-relay-authenticate password)
         (weechat-relay-send-command
          "info version"
          (lambda
            (data)
            (weechat-message "Connected to '%s', version %s" host
                             (cdar data))
            (weechat-update-buffer-list
             (lambda
               ()
               (weechat-relay-send-command "sync")
               (setq weechat--connected t)
               (run-hooks 'weechat-connect-hook))))))))))

(defun weechat-disconnect ()
  (interactive)
  (weechat-relay-disconnect)
  (clrhash weechat--buffer-hashes)
  (setq weechat--connected nil))

(defun weechat-handle-disconnect ()
  (setq weechat--connected nil)
  ;; Print 'disconnected' message to all channel buffers
  (maphash (lambda (k v)
             (when (bufferp (gethash :emacs/buffer v))
               (with-current-buffer (gethash :emacs/buffer v)
                 (weechat-print-line k "!!!" "Lost connection to relay server"))))
           weechat--buffer-hashes)
  (weechat-notify :disconnect
                  :date (current-time)))

(add-hook 'weechat-relay-disconnect-hook 'weechat-handle-disconnect)

(defun weechat-buffer-name (buffer-ptr)
  (let ((hash (weechat-buffer-hash buffer-ptr)))
    (or (gethash "name"        hash)
        (gethash "full_name"   hash)
        (gethash "short_name"  hash))))

(defun weechat--find-buffer (name)
  (let (ret)
    (maphash
     (lambda (ptr _)
       (let ((bname (weechat-buffer-name ptr)))
         (when (or (equal bname  name)
                   (equal bname  name)
                   (equal bname  name))
           (setq ret ptr))))
     weechat--buffer-hashes)
    ret))

(defun weechat-channel-names (&optional arg)
  "Return all available buffer names in WeeChat.

If ARG is non-nil, only return monitored buffers."
  (let (ret)
    (maphash
     (lambda (k v)
       (when (or (not arg) (buffer-live-p (gethash :emacs/buffer v)))
         (setq ret (cons (weechat-buffer-name k) ret))))
     weechat--buffer-hashes)
    ret))

(defun weechat-buffer-list ()
  "List all Weechat buffers."
  (let (acc)
    (maphash (lambda (_ v)
               (when (buffer-live-p (gethash :emacs/buffer v))
                 (setq acc (cons (gethash :emacs/buffer v) acc))))
             weechat--buffer-hashes)
    acc))

(defmacro weechat-do-buffers (&rest body)
  "Evaluate body in each WeeChat buffer."
  `(maphash (lambda (_ v)
              (let ((buffer (gethash :emacs/buffer v)))
                (when (buffer-live-p buffer)
                  (with-current-buffer buffer
                    ,@body))))
            weechat--buffer-hashes))

(defun weechat-channel-names-unmonitored ()
  (cl-remove-if
   (lambda (name)
     (weechat--emacs-buffer
      (weechat--find-buffer name)))
   (weechat-channel-names)))

(defun weechat--emacs-buffer (buffer-ptr)
  (let ((hash (gethash buffer-ptr weechat--buffer-hashes)))
    (gethash :emacs/buffer hash)))

(defvar weechat-buffer-ptr nil
  "The pointer of the channel buffer.
Used to identify it on the relay server.")
(defvar weechat-server-buffer nil
  "The relay buffer associated with this channel buffer.")
(defvar weechat-buffer-number nil)
(defvar weechat-local-prompt)

;;; Borrowed this behavior from rcirc
(defvar weechat-prompt-start-marker)
(defvar weechat-prompt-end-marker)

(defun weechat-update-prompt ()
  (save-excursion
    (let ((start (marker-position weechat-prompt-start-marker))
          (inhibit-read-only t))
      (setq weechat-local-prompt
            (format-spec weechat-prompt
                         (format-spec-make ?n (weechat-get-local-var "nick"))))
      (delete-region weechat-prompt-start-marker weechat-prompt-end-marker)
      (goto-char weechat-prompt-end-marker)
      (insert-before-markers weechat-local-prompt)
      (set-marker weechat-prompt-start-marker start)
      (unless (zerop (- weechat-prompt-end-marker
                        weechat-prompt-start-marker))
        (add-text-properties weechat-prompt-start-marker
                             weechat-prompt-end-marker
                             (list 'face 'weechat-prompt-face
                                   'read-only t
                                   'field t
                                   'rear-nonsticky t
                                   'front-sticky t))))))

(defvar weechat-formatting-regex
  (let* ((attr `(in "*!/_|"))   ;NOTE:  is not documented
         (std  `(= 2 digit))
         (astd `(seq ,attr (= 2 digit)))
         (ext  `(seq "@" (= 5 digit)))
         (aext `(seq "@" ,attr (= 5 digit))))
    (rx-form
     `(or (seq ""
               (or ,std
                   ,ext
                   (seq "F" (or ,std ,astd ,ext ,aext))
                   (seq "B" (or ,std ,ext))
                   (seq "*" (or ,std
                                ,astd
                                ,ext
                                ,aext
                                (seq (or ,std ,astd ,ext ,aext)
                                     ","
                                     (or ,std ,astd ,ext ,aext))))
                   (seq "b" (in "FDB_-#il"))
                   ""))
          (seq "" ,attr)
          (seq "" ,attr)
          ""))))

(defun weechat-strip-formatting (string)
  "Strip weechat color codes from STRING."
  (replace-regexp-in-string weechat-formatting-regex "" string))

(defcustom weechat-color-list '(unspecified "black" "dark gray" "dark red" "red"
                                            "dark green" "light green" "brown"
                                            "yellow" "dark blue" "light blue"
                                            "dark magenta" "magenta" "dark cyan"
                                            "light cyan" "gray" "white")
  "Mapping of Weechat colors.

Do NOT remove or add new elements to the list.  Only change the values.
See URL `http://www.weechat.org/files/doc/devel/weechat_dev.en.html#color_codes_in_strings'."
  :type '(repeat (choice (const :tag "Unspecified" unspecified)
                         (const :tag "Color" color)))
  :group 'weechat)

(defvar weechat-color-attributes-alist '((?* . (:weight  bold))    ; bold
                                         (?! . (:inverse-video t)) ; reverse??
                                         (?/ . (:slant  italic))   ; italic
                                         (?_ . (:underline t))     ; underline
                                         (?| . keep))              ; keep
  "Map color attribute specifiers to Emacs face property.")

(defun weechat--match-color-code (what str i)
  "Match std, ext, attr WHAT on STR at position I.
This is internal and used by `weechat-handle-color-codes'."
  (when (symbolp what)
    (cl-case what
      ((std)
       (let ((std (substring str i (+ i 2))))
         (when (s-matches? "^[0-9]+$" std)
           (list 'std (+ i 2) (string-to-number std)))))
      ((ext)
       (when (= (aref str i) ?@)
         (let ((std (substring str (1+ i) (+ i 6))))
           (when (s-matches? "^[0-9]+$" std)
             (list 'ext (+ i 6) (string-to-number std))))))
      ((attr)
       (let* ((a (aref str i))
              (x (cdr (assq a weechat-color-attributes-alist))))
         (when x
           (list 'attr (1+ i) x))))
      (t (error "Unknown parameter %s" what)))))

(defun weechat--color-keep-attributes (old-face)
  "Remove color settings from OLD-FACE but keep the attributes."
  (cl-delete-if (lambda (x)
                  (memq (car x) '(:foreground :background)))
                old-face))

(defun weechat--color-handle-F (str i old-face)
  "Handle ?F (A)STD|(A)EXT color code in STR at I with OLD-FACE.
This is an internal function of `weechat-handle-color-codes'."
  (let (match-data
        face
        (j (1+ i)))
    (while (setq match-data (weechat--match-color-code 'attr str j)) ;; (A)
      (if (eq (cl-third match-data) 'keep)
          (setq face (weechat--color-keep-attributes old-face))
        (setq face (append (list (cl-third match-data)) face)))
      (setq j (cl-second match-data)))
    (setq match-data (weechat--match-color-code 'std str j))
    (if match-data
        (setq face (append (list (list :foreground (nth (cl-third match-data)
                                                        weechat-color-list)))
                           face)) ;; TODO set attribute instead of simply append
      (setq match-data (weechat--match-color-code 'ext str j))
      (if match-data
          t ;; TODO ext
        (weechat-relay-log (format "Broken color code (in ?F '%s' %s)" str i)
                           :warn)))
    (if match-data
        (cl-values (cl-second match-data)
                   face)
      (cl-values j face))))

(defvar weechat-color-options-list
  '(("weechat.color.separator" . "blue") ;; KEEP THE ORDER!
    ("weechat.color.chat" . default)
    ("weechat.color.chat_time" . weechat-time-face)
    ("weechat.color.chat_time_delimiters" . weechat-time-face)
    ("weechat.color.chat_prefix_error" . "yellow")
    ("weechat.color.chat_prefix_network" . "magenta")
    ("weechat.color.chat_prefix_action" . "white")
    ("weechat.color.chat_prefix_join" . "light green")
    ("weechat.color.chat_prefix_quit" . "light red")
    ("weechat.color.chat_prefix_more" . "light magenta")
    ("weechat.color.chat_prefix_suffix" . "green")
    ("weechat.color.chat_buffer" . "white")
    ("weechat.color.chat_server" . "brown")
    ("weechat.color.chat_channel" . "white")
    ("weechat.color.chat_nick" . "light cyan")
    ("weechat.color.chat_nick_self" . weechat-nick-self-face)
    ("weechat.color.chat_nick_other" . "cyan")
    (nil . default)
    (nil . default)
    (nil . default)
    (nil . default)
    (nil . default)
    (nil . default)
    (nil . default)
    (nil . default)
    (nil . default)
    (nil . default)
    ("weechat.color.chat_host" . "cyan")
    ("weechat.color.chat_delimiters" . "green")
    ("weechat.color.chat_highlight" . weechat-highlight-face)
    ("weechat.color.chat_read_marker" . "magenta")
    ("weechat.color.chat_text_found" . "yellow")
    ("weechat.color.chat_value" . "cyan")
    ("weechat.color.chat_prefix_buffer")
    ("weechat.color.chat_tags" . "red")
    ("weechat.color.chat_inactive_window" . "dark grey")
    ("weechat.color.chat_inactive_buffer" . "dark grey")
    ("weechat.color.chat_prefix_buffer_inactive_buffer" . "dark grey")
    ("weechat.color.chat_nick_offline" . "dark grey")
    ("weechat.color.chat_nick_offline_highlight" . default))
  "List of color options for \x19XX.")
;; TODO every option here should probably be a face!

(defun weechat--color-std-to-theme (num)
  "Turn color code in NUM using option into face."
  (if (or (not (integerp num))
          (> num (length weechat-color-options-list)))
      'default
    (let ((face (cdr (nth num weechat-color-options-list))))
      (if (stringp face) ;; color value
          (list (list :foreground face ))
        face))))

(defun weechat-handle-color-codes (str)
  "Convert the Weechat color codes in STR to properties.
EXT colors are currently not supported.  Any color codes left are stripped.

Be aware that Weechat does not use mIRC color codes.
See URL `http://www.weechat.org/files/doc/devel/weechat_dev.en.html#color_codes_in_strings'."
  (let ((i 0)
        face
        (ret "")
        (len (length str)))
    (while (< i len)
      (cl-case (aref str i)
        ((?\x19) ;; STD|EXT|?F((A)STD|(A)EXT)|?B(STD|EXT)|?\x1C|?*...|?b...
         (let ((old-face face)
               (next (aref str (1+ i))))
           (setq face nil)
           (setq i (1+ i))
           (cond
            ((and (<= ?0 next) (<= next ?9)) ;; STD
             (let ((match-data (weechat--match-color-code 'std str i)))
               (when match-data
                 (setq face (weechat--color-std-to-theme (cl-third match-data)))
                 (setq i (cl-second match-data)))))
            ((= next ?@) ;; EXT
             (let ((match-data (weechat--match-color-code 'ext str i)))
               (when match-data
                 ;; TODO
                 (setq i (cl-second match-data)))))
            ((= next ?F) ;; ?F(A)STD|?F(A)EXT
             (cl-multiple-value-setq (i face) (weechat--color-handle-F str i old-face)))
            ((= next ?B) ;; ?BSTD|?BEXT
             (let ((match-data (weechat--match-color-code 'std str i)))
               (if match-data
                   (setq face (list (list :background (nth (cl-third match-data)
                                                           weechat-color-list))))
                 (setq match-data (weechat--match-color-code 'ext str i))
                 (if match-data
                     t ;; TODO ext
                   (weechat-relay-log (format "Broken color code (in ?B '%s' %s)" str i)
                                      :warn)))
               (setq i (if match-data
                           (cl-second match-data)
                         (1+ i)))))
            ((= next ?*) ;; (A)STD | (A)EXT | (A)STD ?, (A)STD | ...
             (cl-multiple-value-setq (i face) (weechat--color-handle-F str i old-face))
             (if (= (aref str i) ?,)
                 (let* ((i (1+ i))
                        (match-data (weechat--match-color-code 'std str i)))
                   (if match-data
                       (setq face (append (list (list :background (nth (cl-third match-data)
                                                                       weechat-color-list)))
                                          face))
                     (setq match-data (weechat--match-color-code 'ext str i))
                     (if match-data
                         t ;; TODO ext
                       (weechat-relay-log (format "Broken color code (in ?* '%s' %s)" str i)
                                          :warn)))
                   (setq i (if match-data
                               (cl-second match-data)
                             (1+ i))))))
            ((= next ?b) 'b) ;; ignore for now
            ((= next ?\x1C)  ;; Clear color, leave attributes
             (setq face (weechat--color-keep-attributes old-face))))))

        ((?\x1A) ;; Set ATTR
         (let ((match-data (weechat--match-color-code 'attr str (1+ i))))
           (if (not match-data)
               (progn
                 (weechat-relay-log (format "Broken color code (in ?\\x1A '%s' %s)" str i)
                                    :warn)
                 (setq i (1+ i)))
             (if (eq (cl-third match-data) 'keep)
                 (setq face (weechat--color-keep-attributes face))
               (setq face (list (cl-third match-data))))
             (setq i (cl-second match-data)))))

        ((?\x1B) ;; Delete ATTR
         (let ((match-data (weechat--match-color-code 'attr str (1+ i)))
               (old-face (copy-sequence face)))
           (if (not match-data)
               (progn
                 (weechat-relay-log (format "Broken color code (in ?\\x1B '%s' %s)" str i)
                                    :warn)
                 (setq i (1+ i)))
             (if (eq (cl-third match-data) 'keep)
                 (setq face nil) ;; TODO Does keep here means delete all or keep all?
               (setq face (delq (cl-third match-data) old-face)))
             (setq i (cl-second match-data)))))

        ((?\x1C) (setq i (1+ i) face nil))) ;; reset face

      (let ((r (string-match-p "\\(\x19\\|\x1A\\|\x1B\\|\x1C\\)" str i)))
        (if r
            (setq ret (concat ret
                              (propertize  (substring str i r) 'face (or face 'default)))
                  i r)
          (setq ret (concat ret (propertize (substring str i) 'face (or face 'default)))
                i len)))) ;; STOP
    ret))

(defvar weechat--last-notification-id nil
  "Last notification id parameter for :replaces-id.")

<<<<<<< HEAD
(defun weechat-notifications-handler (sender text &optional _date _buffer-name)
  (require 'notifications nil t)
=======
(defun weechat-notifications-handler (type &optional sender text _date _buffer-ptr)
>>>>>>> 6d05e885
  (when (and (featurep 'notifications) (fboundp 'notifications-notify))
    (setq weechat--last-notification-id
          (notifications-notify
           :title (xml-escape-string
                   (case type
                     (:highlight
                      (concat "Weechat.el: Message from <"
                              (weechat-strip-formatting sender)
                              ">"))
                     (:disconnect "Disconnected")))
           :body (when text (xml-escape-string text))
           :app-icon weechat-notification-icon
           :replaces-id weechat--last-notification-id))))

(defun weechat-sauron-handler (type &optional sender text _date buffer-ptr)
  (when (and (featurep 'sauron) (fboundp 'sauron-add-event))
    (lexical-let ((jump-position (point-max-marker)))
      (sauron-add-event 'weechat 3
                        (case type
                          (:highlight
                           (format "%s in %s: %S"
                                   (weechat-strip-formatting sender)
                                   (weechat-buffer-name buffer-ptr)
                                   text))
                          (:disconnect
                           "Disconnected from WeeChat"))
                        (lambda ()
                          (when (fboundp 'sauron-switch-to-marker-or-buffer)
                            (sauron-switch-to-marker-or-buffer jump-position)))
                        ;; Flood protection based on sender
                        (if sender
                            (list :sender sender))))))


(cl-defun weechat-notify (type &key sender text date buffer-ptr)
  (when (and (memq type weechat-notification-types)
             (functionp weechat-notification-handler)
             (or (eq weechat-notification-mode t)
                 (and (eql weechat-notification-mode :monitored)
                      (local-variable-p 'weechat-buffer-ptr)
                      (buffer-live-p (weechat--emacs-buffer weechat-buffer-ptr)))))
    (funcall weechat-notification-handler type sender text date buffer-ptr)))

(defun weechat-narrow-to-line ()
  (interactive)
  (unless (eq major-mode 'weechat-mode)
    (error "No weechat-mode buffer"))
  (when (> (point) weechat-prompt-start-marker)
    (error "Only narrowing to lines is supported"))
  (narrow-to-region (point-at-bol) (min weechat-prompt-start-marker
                                        (point-at-eol))))

(defun weechat-line-add-properties (date highlight invisible)
  "Adds various text properties (read-only, etc.) to a line.

Must be called with `weechat-narrow-to-line' active."
  ;; Add `date' and `highlighted' to the whole line
  (add-text-properties (point-min) (point-max)
                       (list 'weechat-date date
                             'weechat-highlighted highlight))

  ;; Make line read-only if `weechat-read-only' is t
  (when weechat-read-only
    (add-text-properties (point-min) (point-max)
                         '(read-only t)))

  ;; Make line invisible if `invisible' is t
  (when invisible
    (add-text-properties (point-min) (point-max)
                         `(invisible ,weechat-hidden-text-hidden
                                     weechat-hidden-text t))))

(defun weechat-toggle-hidden (&optional buffer)
  (interactive)
  (setq weechat-hidden-text-hidden (not weechat-hidden-text-hidden))
  (with-current-buffer (or buffer (current-buffer))
    (unless (eq major-mode 'weechat-mode)
      (error "Can only toggle hidden in weechat-mode buffers"))
    (save-excursion
      (goto-char (point-min))
      (let ((inhibit-read-only t)
            (start (or (when (get-text-property (point) 'weechat-hidden-text) (point))
                       (next-single-property-change (point) 'weechat-hidden-text)))
            end)
        (while start
          (setq end (next-single-property-change start 'weechat-hidden-text))
          (when end
            (when end
              (if weechat-hidden-text-hidden
                  (add-text-properties start end '(invisible t))
                (remove-text-properties start end '(invisible t))))
            (setq start (next-single-property-change end 'weechat-hidden-text))))))
    (weechat-recenter-bottom-maybe nil 'force)))

(defun weechat-recenter-bottom-maybe (&optional window force)
  (when weechat-auto-recenter
    (let ((window (or (windowp window) (get-buffer-window))))
      (when window
        (with-selected-window window
          (when (eq major-mode 'weechat-mode)
            (when (or force
                      (<= (- (window-body-height)
                             (count-screen-lines (window-point)
                                                 (window-start))
                             2)         ;2, not 1 (like in rcirc)
                                        ;because of the header-line
                          0))
              (recenter -1))))))))

(defun weechat-line-date ()
  "Returns the date of the line under point resides in."
  (get-text-property (point) 'weechat-date))

(defun weechat-print-line (buffer-ptr sender text &optional date line-type highlight invisible)
  (setq text   (or text ""))
  (setq sender (or sender ""))
  (let ((buffer (weechat--emacs-buffer buffer-ptr)))
    (unless (bufferp buffer)
      (error "Couldn't find Emacs buffer for weechat-buffer %s" buffer-ptr))
    (with-current-buffer buffer
      (let ((at-end (= (point) weechat-prompt-end-marker))
            (old-point (point-marker)))
        (let ((inhibit-read-only t))
          (goto-char (marker-position weechat-prompt-start-marker))

          (save-restriction
            ;; Hack borrowed from rcirc:
            ;; temporarily set the marker insertion-type because
            ;; insert-before-markers results in hidden text in new buffers
            (set-marker-insertion-type weechat-prompt-start-marker t)
            (set-marker-insertion-type weechat-prompt-end-marker t)

            (weechat-narrow-to-line)

            (when date
              (insert (propertize
                       (format-time-string weechat-time-format date)
                       'face 'weechat-time-face)
                      " "))

            (unless (s-blank? (weechat-handle-color-codes sender))
              (insert (weechat-handle-color-codes sender))
              (when (or (eq line-type :irc/privmsg)
                        (not line-type))
                (insert ":")))

            (let ((chars-to-insert
                   (- weechat-text-column
                      (- (point-max) (point-min)))))
              (when (> chars-to-insert 0)
                (insert-char ?\s chars-to-insert)))

            ;; Calculate `prefix-string' for nice `auto-fill' (using
            ;; overlays)
            (let ((prefix-string (make-string (- (point-max) (point-min)) ?\s))
                  (text-start (point)))
              ;; trim & handle color codes
              (let ((text (weechat-handle-color-codes
                           (s-trim text))))
                (insert (if highlight
                            (propertize text 'face 'weechat-highlight-face)
                          text)
                        "\n"))

              (when weechat-fill-text
                ;; Filling is slightly misleading here. We use this
                ;; awesome text property called `wrap-prefix'.
                (let ((overlay (make-overlay text-start (point-max))))
                  (overlay-put overlay 'wrap-prefix prefix-string))))

            ;; Add general properties
            (weechat-line-add-properties date highlight invisible)

            ;; Important: Run the hook after everything else
            (run-hooks 'weechat-insert-modify-hook)))

        ;; Restore old position
        (let ((p-to-go (if at-end weechat-prompt-end-marker old-point))
              (w (get-buffer-window buffer)))
          ;; ...for non-active buffers (in windows)
          (when (and (not (eq (selected-window) w))
                     (eq (current-buffer)
                         (window-buffer w)))
            (set-window-point w p-to-go))

          ;; ...for active buffer
          (goto-char p-to-go))

        ;; Recenter window if there are more lines than fit in the
        ;; frame. This is borrowed from rcirc.
        (weechat-recenter-bottom-maybe)

        (set-marker-insertion-type weechat-prompt-start-marker nil)
        (set-marker-insertion-type weechat-prompt-end-marker nil))

      ;; Drop undo information (borrowed from weechat)
      (buffer-disable-undo)
	  (buffer-enable-undo))))

(defun weechat-line-type (line-hdata)
  (let ((tags (cdr (assoc-string "tags_array" line-hdata))))
    (cond
     ((member "irc_privmsg" tags) :irc/privmsg)
     ((member "irc_join" tags) :irc/join)
     ((member "irc_action" tags) :irc/action)
     ((member "irc_part" tags) :irc/part)
     ((member "irc_quit" tags) :irc/quit)
     ((member "irc_mode" tags) :irc/mode)
     ((member "irc_nick" tags) :irc/nick)
     ((member "irc_topic" tags) :irc/topic)
     ((member "irc_numeric" tags) :irc/numeric)
     (:irc/unknown))))                     ;fallback

(defun weechat-print-irc-action (buffer-ptr sender message date highlight)
  (let ((weechat-text-column 0))
    (weechat-print-line buffer-ptr
                        nil
                        (concat sender message)
                        date
                        highlight)))

(defvar weechat-user-list)
(defun weechat--user-list-add (nick)
  (unless (s-blank? nick)
    (setq weechat-user-list (cons nick (delete nick weechat-user-list)))))
(defun weechat--user-list-remove (nick)
  (setq weechat-user-list (delete nick weechat-user-list)))

(defun weechat--get-nick-from-tag (line-hdata &optional nick-tag)
  "Get nick name from tags_array in LINE-HDATA.
If NICK-TAG is nil then \"nick_\" as prefix else use NICK-TAG."
  (setq nick-tag (or nick-tag "nick_"))
  (let ((tags-array (cdr (assoc-string "tags_array" line-hdata))))
    (when tags-array
      (s-chop-prefix
       nick-tag
       (cl-find-if (lambda (s) (s-prefix? nick-tag s)) tags-array)))))

(defun weechat--get-nick-from-line-data (line-hdata)
  "Get nick name from LINE-HDATA."
  (or
   (weechat--get-nick-from-tag line-hdata)
   (let* ((prefix (cdr (assoc-string "prefix" line-hdata)))
          ;; Try to strip the color and prefix from nick
          (nick-match (s-match "\x19\F[[:digit:]][[:digit:]]\\([^\x19]+\\)$" prefix)))
     (or (cadr nick-match) prefix ""))))

(defun weechat-print-line-data (line-data)
  (let* ((buffer-ptr (assoc-default "buffer" line-data))
         (buffer (weechat--emacs-buffer buffer-ptr)))
    (unless (weechat-buffer-hash buffer-ptr)
      (error "Received new line for '%s' but the buffer doesn't exist in local cache" buffer-ptr))
    (let ((sender (assoc-default "prefix" line-data))
          (message (assoc-default "message" line-data))
          (date (assoc-default "date" line-data))
          (highlight (assoc-default "highlight" line-data nil 0))
          (line-type (weechat-line-type line-data))
          (invisible (not (= 1 (assoc-default "displayed" line-data nil 0))))
          (nick (weechat--get-nick-from-line-data line-data)))
      (setq highlight (= 1 highlight))
      (when (bufferp (weechat--emacs-buffer buffer-ptr))
        (with-current-buffer buffer
          (when weechat-debug-strip-formatting
            (setq sender (weechat-strip-formatting sender))
            (setq message (weechat-strip-formatting message)))

          (if (or (and weechat-complete-order-nickname (eq line-type :irc/privmsg))
                  (eq line-type :irc/join))
              (weechat--user-list-add nick)
            (cl-case line-type
              (:irc/nick
               (let ((from-nick (weechat--get-nick-from-tag line-data "irc_nick1_"))
                     (to-nick (weechat--get-nick-from-tag line-data "irc_nick2_")))
                 (when (and from-nick to-nick)
                   (weechat--user-list-remove from-nick)
                   (weechat--user-list-add to-nick))))
              ((:irc/part :irc/quit) (weechat--user-list-remove nick)))))

        ;; Print the line
        (cl-case line-type
          (:irc/action
           (weechat-print-irc-action buffer-ptr
                                     nil
                                     (concat sender message)
                                     date
                                     highlight))
          (t
           (progn
             (weechat-print-line buffer-ptr
                                 sender
                                 message
                                 date
                                 line-type
                                 highlight
                                 invisible)))))

      ;; TODO: Debug highlight for monitored and un-monitored channels
      ;; (Maybe) notify the user
      (with-current-buffer (or (and (buffer-live-p buffer) buffer)
                               (get-buffer weechat-relay-log-buffer-name)
                               (current-buffer))
        (when (and (not weechat-inhibit-notifications) highlight)
          (weechat-notify :highlight
                          :sender sender
                          :text message
                          :date date
                          :buffer-ptr buffer-ptr))))))

(defun weechat-add-initial-lines (response)
  (let* ((lines-hdata (car response))
         (buf-ptr (weechat->
                   lines-hdata
                   (weechat--hdata-values)
                   (car)
                   (weechat--hdata-value-pointer-path)
                   (car))))
    ;; Need to get buffer-ptr from hdata pointer list
    (with-current-buffer (weechat--emacs-buffer buf-ptr)
      (save-excursion
        (let ((weechat-inhibit-notifications t))
          (dolist (line-hdata (weechat--hdata-values lines-hdata))
            (weechat-print-line-data (weechat--hdata-value-alist line-hdata))))
        (weechat-recenter-bottom-maybe nil 'force)))))

(defvar weechat-initial-lines-buffer-properties
  '("message" "highlight" "prefix" "date" "buffer" "displayed" "tags_array"))

(defun weechat-request-initial-lines (buffer-ptr)
  (weechat-relay-send-command
   (format "hdata buffer:%s/lines/last_line(-%i)/data %s"
           buffer-ptr
           weechat-initial-lines
           (s-join "," weechat-initial-lines-buffer-properties))
   #'weechat-add-initial-lines))

(defun weechat-send-input (target input)
  (weechat-relay-send-command
   (format "input %s %s" target input)))

(defun weechat-get-input ()
  (s-trim-right
   (buffer-substring-no-properties
    weechat-prompt-end-marker
    (point-max))))

(defun weechat-replace-input (replacement)
  (save-excursion
    (delete-region weechat-prompt-end-marker (point-max))
    (goto-char weechat-prompt-end-marker)
    (insert (or replacement ""))))

(defvar weechat-input-ring)

(defun weechat-input-ring-insert (input)
  (unless (ring-member weechat-input-ring input)
    (ring-insert weechat-input-ring input)))

(defun weechat-previous-input ()
  (interactive)
  (let ((input (weechat-get-input)))
    ;; If input isn't in the ring, assume push it in and show first
    (cond
     ((string= input "")
      (weechat-replace-input (ring-ref weechat-input-ring 0)))
     ((not (ring-member weechat-input-ring input))
      (weechat-replace-input (ring-ref weechat-input-ring 0))
      (weechat-input-ring-insert input))
     ((ring-member weechat-input-ring input)
      (if (string= (ring-ref weechat-input-ring
                             (1- (ring-length weechat-input-ring)))
                   input)
          (weechat-replace-input "")
        (weechat-replace-input (ring-next weechat-input-ring input)))))))

(defun weechat-next-input ()
  (interactive)
  (let ((input (weechat-get-input)))
    ;; If input isn't in the ring, assume push it in and show first
    (cond
     ((string= input "")
      (weechat-replace-input
       (ring-ref weechat-input-ring
                 (1- (ring-length weechat-input-ring)))))
     ((not (ring-member weechat-input-ring input))
      (weechat-input-ring-insert input)
      (weechat-replace-input (1- (ring-length weechat-input-ring))))
     ((ring-member weechat-input-ring input)
      (if (string= (ring-ref weechat-input-ring 0)
                   input)
          (weechat-replace-input "")
        (weechat-replace-input (ring-previous weechat-input-ring input)))))))

(defun weechat-return ()
  (interactive)
  (cond
   ((>= (point) weechat-prompt-end-marker)
    ;; Submit
    (let ((input (weechat-get-input)))
      (unless (string= "" input)
        (dolist (l (split-string input "\n"))
          (weechat-send-input weechat-buffer-ptr l))
        (weechat-input-ring-insert input)
        (weechat-replace-input ""))))
   ((< (point) weechat-prompt-start-marker)
    (when (or (string-equal "" (weechat-get-input))
              weechat-return-always-replace-input)
      ;; Copy current line to input line
      (weechat-replace-input
       (buffer-substring-no-properties
        (point-at-bol) (point-at-eol))))
    (goto-char (point-max)))))

(defvar weechat-mode-map
  (let ((map (make-sparse-keymap)))
    (define-key map (kbd "RET") 'weechat-return)
    (define-key map (kbd "M-p") 'weechat-previous-input)
    (define-key map (kbd "M-n") 'weechat-next-input)
    (define-key map (kbd "C-c C-r") 'weechat-reload-buffer)
    (define-key map (kbd "TAB") 'completion-at-point)
    (define-key map (kbd "C-c n l") 'weechat-narrow-to-line)
    (define-key map (kbd "C-c C-t") 'weechat-toggle-hidden)
    (define-key map (kbd "C-c C-b") 'weechat-switch-buffer)
    map)
  "Keymap for weechat mode.")

(easy-menu-define weechat-mode-menu weechat-mode-map
  "Weechat menu"
  '("WeeChat"
    ["Previous Input" weechat-previous-input t]
    ["Next Input" weechat-next-input t]
    "-"
    ["Toggle Hidden Lines" weechat-toggle-hidden t]
    ["Narrow To Line" weechat-narrow-to-line
     :active (< (point) weechat-prompt-start-marker)]
    "-"
    ["Reload Buffer" weechat-reload-buffer t]
    ["Close Buffer" kill-buffer t]
    ["Switch Buffer" weechat-switch-buffer t]
    ["Disconnect" weechat-disconnect t]))

(defun weechat-get-local-var (var &optional buffer-ptr)
  "Return value of local VAR in BUFFER-PTR.
Default is current buffer."
  (or (cdr (assoc-string var
                         (gethash "local_variables"
                                  (weechat-buffer-hash
                                   (or buffer-ptr weechat-buffer-ptr)))))
      ""))

(defun weechat-update-header-line-buffer (buffer)
  "Update the header line for BUFFER."
  (with-current-buffer buffer
    (let ((spec (format-spec-make
                 ?n (weechat-get-local-var "nick")
                 ?s (weechat-get-local-var "server")
                 ?c (weechat-get-local-var "channel")
                 ?N (weechat-get-local-var "name")
                 ?t weechat-topic)))
      (if weechat-header-line-format
          (setq header-line-format (format-spec weechat-header-line-format spec))
        (setq header-line-format nil)))))

(defun weechat-update-header-line (&optional buffer)
  "Update the header line for BUFFER or if BUFFER is nil for all buffers."
  (if (and buffer (bufferp buffer))
      (weechat-update-header-line-buffer buffer)
    (dolist (buffer (weechat-buffer-list))
      (weechat-update-header-line-buffer buffer))))

(defun weechat-mode (process buffer-ptr buffer-hash)
  "Major mode used by weechat buffers.

\\{weechat-mode-map}"

  (kill-all-local-variables)

  (puthash :emacs/buffer (current-buffer) buffer-hash)
  (add-hook 'kill-buffer-hook
            (lambda ()
              (when (hash-table-p weechat--buffer-hashes)
                (let ((hash (weechat-buffer-hash weechat-buffer-ptr)))
                  (when (hash-table-p hash)
                    (remhash :emacs/buffer hash)))))
            nil
            'local-hook)

  (use-local-map weechat-mode-map)
  (setq mode-name (format "weechat: %s" (weechat-buffer-name buffer-ptr)))
  (setq major-mode 'weechat-mode)

  (setq scroll-conservatively 1000)

  (set (make-local-variable 'weechat-buffer-ptr) buffer-ptr)
  (set (make-local-variable 'weechat-server-buffer) (process-buffer process))
  (set (make-local-variable 'weechat-buffer-number) (gethash "number" buffer-hash))
  (set (make-local-variable 'weechat-topic) (gethash "title" buffer-hash))

  (set (make-local-variable 'weechat-user-list) nil)
  (make-local-variable 'weechat-local-prompt)
  (set (make-local-variable 'weechat-prompt-start-marker) (point-max-marker))
  (set (make-local-variable 'weechat-prompt-end-marker) (point-max-marker))
  (weechat-update-prompt)

  (set (make-local-variable 'weechat-input-ring) (make-ring weechat-input-ring-size))

  ;; Don't auto-add newlines on next-line
  (set (make-local-variable 'next-line-add-newlines) nil)

  ;; Initialize buffer
  (weechat-request-initial-lines buffer-ptr)

  ;; Set Header
  (weechat-update-header-line-buffer (current-buffer))

  ;; Hooks
  (run-mode-hooks 'weechat-mode-hook))


(defun weechat-monitor-buffer (buffer-ptr &optional show-buffer)
  (save-excursion
    (let* ((buffer-hash (weechat-buffer-hash buffer-ptr))
           (name (weechat-buffer-name buffer-ptr)))
      (unless (hash-table-p buffer-hash)
        (error "Couldn't find buffer %s on relay server" buffer-ptr))

      (with-current-buffer (get-buffer-create name)
        (fundamental-mode)
        (let ((inhibit-read-only t))
          (kill-region (point-min) (point-max)))
        (weechat-mode (get-buffer-process weechat-relay-buffer-name)
                      buffer-ptr
                      buffer-hash)
        (when show-buffer
          (switch-to-buffer (current-buffer)))))))

(defun weechat-switch-buffer (buffer-ptr)
  "Like `switch-buffer' but limited to WeeChat buffers.

BUFFER-PTR is a string containing a pointer to the buffer to
switch to.

Will monitor channels if necessary.
Will list locally availables buffers if called with prefix."
  (interactive (list
                (weechat--find-buffer
                 (funcall (or (and (featurep 'ido)
                                   (symbol-function 'ido-completing-read))
                              #'completing-read)
                          "Channel Name: " (weechat-channel-names current-prefix-arg)))))
  (let ((buffer (weechat--emacs-buffer buffer-ptr)))
    (if (buffer-live-p buffer)
        (switch-to-buffer buffer)
      (weechat-monitor-buffer buffer-ptr 'show))))

(defun weechat-reload-buffer (&optional buffer)
  (interactive)
  (with-current-buffer (or buffer (current-buffer))
    (weechat-relay-log
     (format "Re-monitoring buffer %S" buffer))
    (weechat-monitor-buffer weechat-buffer-ptr)))

(defun weechat-re-monitor-buffers ()
  (when weechat-auto-reconnect-buffers
    (maphash (lambda (_ hash)
               (let ((buffer (and (gethash :emacs/buffer hash)
                                  (get-buffer (gethash :emacs/buffer hash)))))
                 (when (buffer-live-p buffer)
                   (weechat-relay-log (format "Re-monitoring buffer %S" buffer) :info)
                   (weechat-reload-buffer buffer))))
             weechat--buffer-hashes)))

(add-hook 'weechat-connect-hook 'weechat-re-monitor-buffers)

(defun weechat-auto-monitor ()
  (let ((available-channels (weechat-channel-names)))
    ;; Either iterate ALL available channels (for `t') or iterate
    ;; channels user wants to monitor
    (dolist (channel (if (listp weechat-auto-monitor-buffers)
                         weechat-auto-monitor-buffers
                       (progn
                         (weechat-message "Monitoring all available WeeChat buffers. Be patient...")
                         available-channels)))
      ;; Check if one of the available channels partially matches the
      ;; channel we want to monitor
      (let* ((channel-name (cl-some
                            (lambda (ac)
                              (when (s-contains? channel ac) ac))
                            available-channels))
             (buffer-ptr (and (weechat--find-buffer channel-name))))
        ;; Only auto-connect if it there isn't already a buffer monitoring the channel
        (if buffer-ptr
            (unless (weechat--emacs-buffer buffer-ptr)
              (weechat-relay-log (format "Auto-monitoring buffer %S" channel-name) :info)
              (weechat-monitor-buffer buffer-ptr nil))
          (weechat-warn "Couldn't monitor channel '%s'. Not found." channel))))))


(add-hook 'weechat-connect-hook 'weechat-auto-monitor 'append)

(defun weechat--handle-buffer-line-added (response)
  (let* ((hdata (car response))
         (line-data (weechat--hdata-value-alist (car (weechat--hdata-values hdata)))))
    (weechat-print-line-data line-data)))

(weechat-relay-add-id-callback "_buffer_line_added" #'weechat--handle-buffer-line-added nil 'force)

(defun weechat-join (channel)
  "Join CHANNEL."
  (let ((full-name (cl-some (lambda (x) (when (s-contains? channel x) x))
                            (weechat-channel-names))))
    (if full-name
        (weechat-monitor-buffer (weechat--find-buffer full-name) 'show)
      (weechat-send-input weechat-buffer-ptr (concat "/join " channel)))))

(provide 'weechat)

;;; weechat.el ends here
<|MERGE_RESOLUTION|>--- conflicted
+++ resolved
@@ -922,12 +922,8 @@
 (defvar weechat--last-notification-id nil
   "Last notification id parameter for :replaces-id.")
 
-<<<<<<< HEAD
-(defun weechat-notifications-handler (sender text &optional _date _buffer-name)
+(defun weechat-notifications-handler (type &optional sender text _date _buffer-ptr)
   (require 'notifications nil t)
-=======
-(defun weechat-notifications-handler (type &optional sender text _date _buffer-ptr)
->>>>>>> 6d05e885
   (when (and (featurep 'notifications) (fboundp 'notifications-notify))
     (setq weechat--last-notification-id
           (notifications-notify
