--- conflicted
+++ resolved
@@ -1358,7 +1358,6 @@
    ((>= (point) weechat-prompt-end-marker)
     (let ((input (weechat-get-input)))
       (unless (s-blank? input)
-<<<<<<< HEAD
         ;; Split multiple lines and send one-by-one
         (cl-dolist (l (split-string input "\n"))
           ;; Pipe the input through the message filter system
@@ -1375,17 +1374,11 @@
                 (weechat-send-input weechat-buffer-ptr piped-input)
                 (weechat-replace-input "")))))
         (weechat-input-ring-insert input))))
-=======
-        (dolist (l (split-string input "\n"))
-          (weechat-send-input weechat-buffer-ptr l))
-        (weechat-input-ring-insert input)
-        (weechat-replace-input ""))))
 
    ;; Copy current line to input line
->>>>>>> 4956300b
    ((< (point) weechat-prompt-start-marker)
     (when (or (s-blank? (weechat-get-input))
-              weechat-return-always-replace-input) 
+              weechat-return-always-replace-input)
       (weechat-replace-input
        (buffer-substring-no-properties
         (if current-prefix-arg
