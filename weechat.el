;;; weechat --- Chat via WeeChat's relay protocol in Emacs ;; -*- lexical-binding: t -*-

;; Copyright (C) 2013 Moritz Ulrich

;; Author: Moritz Ulrich (moritz@tarn-vedra.de)
;; Keywords: irc chat network weechat
;; URL: https://github.com/the-kenny/weechat.el

;; This program is free software; you can redistribute it and/or modify
;; it under the terms of the GNU General Public License as published by
;; the Free Software Foundation, either version 3 of the License, or
;; (at your option) any later version.

;; This program is distributed in the hope that it will be useful,
;; but WITHOUT ANY WARRANTY; without even the implied warranty of
;; MERCHANTABILITY or FITNESS FOR A PARTICULAR PURPOSE.  See the
;; GNU General Public License for more details.

;; You should have received a copy of the GNU General Public License
;; along with this program.  If not, see <http://www.gnu.org/licenses/>.


;;; Commentary:

;; This package provides a way to chat via WeeChat's relay protocol in
;; Emacs.

;; Please see README.org on how to use it.

;;; Code:

(require 'weechat-relay)
(require 'cl-lib)
(require 'rx)
(require 'format-spec)

(defgroup weechat nil
  "Weechat based IRC client for Emacs."
  :link '(url-link "https://github.com/the-kenny/weechat.el")
  :prefix "weechat-"
  :group 'applications)

(defcustom weechat-read-only t
  "Whether to make text in weechat buffers read-only."
  :type 'boolean
  :group 'weechat)

(defcustom weechat-initial-lines 100
  "Number of lines to show when initializing a channel buffer."
  :type 'integer
  :group 'weechat)

(defcustom weechat-prompt "[%n] "
  "The Weechat prompt."
  :type 'string
  :group 'weechat)

(defcustom weechat-return-always-replace-input t
  "Always replace current input with line on return.

If set to t, pressing return will always copy the current line to
the input prompt. If nil, only copy when the input line is
empty."
  :type 'boolean
  :group 'weechat)

(defcustom weechat-hide-like-weechat t
  "Hide lines in buffer when they're hidden in Weechat."
  :type 'boolean
  :group 'weechat)

(defcustom weechat-connect-hook nil
  "Hook run when successfully connected and authenticated."
  :type '(choice (const :tag "Off" nil)
                 (function :tag "Hook"))
  :group 'weechat)

(defcustom weechat-auto-reconnect-buffers t
  "Automatically re-monitor channel buffers which were opened on a prior connection."
  :type 'boolean
  :group 'weechat)

(defcustom weechat-auto-monitor-buffers ()
  "List of buffer names to auto-monitor on connect.

If value is a list, buffers corresponding the names will be
monitored on connect. A value of t will monitor all available
buffers. Be warned, a too long list will use much bandwidth on
connect."
  :type '(choice (const :tag "All" t)
                 (repeat :tag "List" string )))

(defcustom weechat-time-format "%H:%M:%S"
  "How to format time stamps.
See `format-time-string' for format description."
  :type 'string
  :group 'weechat)

(defface weechat-nick-self-face '((t :weight bold :foreground "brown"))
  "Face for your own nick."
  :group 'weechat)

(defface weechat-time-face '((t :inherit default))
  "Weechat face used for timestamps."
  :group 'weechat)

(defface weechat-prompt-face '((t :inherit minibuffer-prompt))
  "Weechat face used for the prompt."
  :group 'weechat)

(defface weechat-highlight-face '((t :background "light blue"))
  "Weechat face for highlighted lines."
  :group 'weechat)

(defcustom weechat-text-column 22
  "Column after which text will be inserted.
If `(length (concat nick timestamp))' is longer than this value,
text-column will be increased for that line."
  :type 'integer
  :group 'weechat)

(defcustom weechat-fill-text t
  "Wether weechat should fill text paragraphs automatically."
  :type 'boolean
  :group 'weechat)

(defcustom weechat-fill-column 'frame-width
  "Column used for filling text in buffers."
  :type '(choice
          (const :tag "Frame width" 'frame-width)
          (integer :tag "Number")
          (const :tag "Default" t)))

(defcustom weechat-notification-icon nil
  "Icon used in notifications."
  :type '(choice (const :tag "No icon" nil)
                 (file :tag "Icon file"))
  :group 'weechat)

(defcustom weechat-notification-handler
  (cond
   ((featurep 'sauron) 'weechat-sauron-handler)
   ((featurep 'notifications) 'weechat-notifications-handler))
  "Function called to display notificiations."
  :type '(choice
          (const :tag "No Notifications" nil)
          (const :tag "Sauron" 'weechat-sauron-handler)
          (const :tag "DBUS" 'weechat-notifications-handler)
          (function :tag "Custom Function"))
  :group 'weechat)

(defcustom weechat-notification-mode :monitored
  "When to notify the user.

Possible values are nil (Never), :monitored (Only monitored
buffers) and t (All buffers)."
  :type '(choice
          (const :tag "Never" nil)
          (const :tag "Monitored buffers" :monitored)
          (const :tag "All Buffers" t)))

(defcustom weechat-header-line-format "%n on %c/%s: %t"
  "Header line format.
Set to nil to disable header line.  Currently only supported format option is %t for the title."
  :type '(choice (const :tag "Disabled" nil)
                 string)
  :set (lambda (sym val)
         (set sym val)
         (when (fboundp 'weechat-update-header-line)
           (weechat-update-header-line)))
  :group 'weechat)

(defcustom weechat-input-ring-size 20
  "Size for the input ring."
  :type 'integer
  :group 'weechat)

<<<<<<< HEAD
(defcustom weechat-insert-modify-hook nil
  "The hook will be called after new text is inserted into the buffer.
It is called with narrowing in the correct buffer."
  :type 'hook
  :group 'weechat)

;;; Code:

=======
(defcustom weechat-complete-order-nickname t
  "If non-nil nicknames are completed in order of most recent speaker."
  :type 'boolean
  :group 'weechat)

>>>>>>> 760c43b2
(defvar weechat-debug-strip-formatting nil)

(defvar weechat--buffer-hashes (make-hash-table :test 'equal))

(defvar weechat--connected nil)

(defvar weechat-inhibit-notifications nil
  "Non-nil means don't display any weechat notifications.")

(defun weechat-connected-p ()
  (and (weechat-relay-connected-p)
       weechat--connected))

(defun weechat-buffer-hash (buffer-ptr)
  (gethash buffer-ptr weechat--buffer-hashes))

(defun weechat--clear-buffer-store ()
  (clrhash weechat--buffer-hashes))

(defun weechat--store-buffer-hash (ptr alist &optional replace)
  (when (and (not replace) (weechat-buffer-hash ptr))
    (error "Buffer '%s' already exists" ptr))
  (let ((hash (make-hash-table :test 'equal)))
    (dolist (x alist)
      (puthash (car x) (cdr x) hash))
    (puthash ptr hash weechat--buffer-hashes)))

(defun weechat--remove-buffer-hash (ptr)
  (unless (weechat-buffer-hash ptr)
    (error "Buffer '%s' doesn't exist" ptr))
  (remhash ptr weechat--buffer-hashes))

(defun weechat--handle-buffer-list (response)
  ;; Remove all hashes not found in the new list
  (let* ((hdata (car response))
         (buffer-pointers (mapcar (lambda (x) (car (weechat--hdata-value-pointer-path x)))
                                  (weechat--hdata-values hdata))))
    (maphash (lambda (k _)
               (unless (cl-find k buffer-pointers
                                :test 'equal)
                 (remhash k weechat--buffer-hashes)))
             (copy-hash-table weechat--buffer-hashes))
    ;; Update all remaining values
    (dolist (value (weechat--hdata-values hdata))
      (let* ((buffer-ptr (car (weechat--hdata-value-pointer-path value)))
             (buffer-hash (weechat-buffer-hash buffer-ptr))
             (alist (weechat--hdata-value-alist value)))
        (if (hash-table-p buffer-hash)
            (dolist (v alist)
              (puthash (car v) (cdr v) buffer-hash))
          (weechat--store-buffer-hash buffer-ptr alist))))))

(defun weechat-update-buffer-list (&optional callback)
  (weechat-relay-send-command
   "hdata buffer:gui_buffers(*) number,name,short_name,title,local_variables"
   (lambda (response)
     (weechat--handle-buffer-list response)
     (when (functionp callback)
       (funcall callback)))))

(defun weechat--handle-buffer-opened (response)
  (let* ((hdata (car response))
         (value (car (weechat--hdata-values hdata)))
         (buffer-ptr (car (weechat--hdata-value-pointer-path value))))
    (when (weechat-buffer-hash buffer-ptr)
      (error "Received '_buffer_opened' event for '%s' but the buffer exists already!" buffer-ptr))
    (weechat--store-buffer-hash buffer-ptr (weechat--hdata-value-alist value))))

(defun weechat--handle-buffer-closed (response)
  (let* ((hdata (car response))
         (value (car (weechat--hdata-values hdata)))
         (buffer-ptr (car (weechat--hdata-value-pointer-path value))))
    (unless (weechat-buffer-hash buffer-ptr)
      (error "Received '_buffer_closed' event for '%s' but the buffer doesn't exist" buffer-ptr))
    (weechat--remove-buffer-hash buffer-ptr)))

(defmacro weechat->> (&rest body)
  (let ((result (pop body)))
    (dolist (form body result)
      (setq result (append form (list result))))))

(defmacro weechat-> (&rest body)
  (let ((result (pop body)))
    (dolist (form body result)
      (setq result (append (list (car form) result)
                           (cdr form))))))

(defun weechat--handle-buffer-renamed (response)
  (let* ((hdata (car response))
         (value (car (weechat--hdata-values hdata)))
         (buffer-ptr (car (weechat--hdata-value-pointer-path value)))
         (hash (weechat-buffer-hash buffer-ptr)))
    (unless hash
      (error "Received '_buffer_renamed' event for '%s' but the buffer doesn't exist" buffer-ptr))
    (puthash "number" (assoc-default "number" value) hash)
    (puthash "full_name" (assoc-default "full_name" value) hash)
    (puthash "short_name" (assoc-default "short_name" value) hash)
    (puthash "local_variables" (assoc-default "local_variables" value) hash)))

(weechat-relay-add-id-callback "_buffer_opened" #'weechat--handle-buffer-opened nil 'force)
(weechat-relay-add-id-callback "_buffer_closing" #'weechat--handle-buffer-closed nil 'force)
(weechat-relay-add-id-callback "_buffer_renamed" #'weechat--handle-buffer-renamed nil 'force)

(defvar weechat-topic nil
  "Topic of the channel buffer.")

(defun weechat--handle-buffer-title-changed (response)
  (let* ((hdata (car response))
         (value (car (weechat--hdata-values hdata)))
         (buffer-ptr (car (weechat--hdata-value-pointer-path value)))
         (hash (weechat-buffer-hash buffer-ptr))
         (alist (weechat--hdata-value-alist value))
         (buffer (gethash :emacs/buffer hash))
         (new-title (or (cdr (assoc-string "title" alist)) "")))
    (unless (weechat-buffer-hash buffer-ptr)
      (error "Received '_buffer_title_changed' event for '%s' but the buffer doesn't exist" buffer-ptr))
    (puthash "title" new-title hash)
    (when (buffer-live-p buffer)
      (with-current-buffer buffer
        (setq weechat-topic new-title)
        (weechat-update-header-line-buffer buffer)))))

(weechat-relay-add-id-callback "_buffer_title_changed" #'weechat--handle-buffer-title-changed nil 'force)

(defun weechat-merge-alists (old new)
  (dolist (k new old)
    (let ((to-remove (assoc-string (car k) old)))
      (setq old (cons k (remove to-remove old))))))

(defun weechat--handle-localvar-changed (response)
  (let* ((hdata (car response))
         (value (car (weechat--hdata-values hdata)))
         (buffer-ptr (car (weechat--hdata-value-pointer-path value)))
         (hash (weechat-buffer-hash buffer-ptr))
         (alist (weechat--hdata-value-alist value))
         (buffer (gethash :emacs/buffer hash))
         (old-local-variables (gethash "local_variables" hash))
         (new-local-variables (cdr (assoc-string "local_variables" alist))))
    (unless (weechat-buffer-hash buffer-ptr)
      (error "Received '_buffer_localvar_changed' event for '%s' but the buffer doesn't exist"
             buffer-ptr))
    (puthash "local_variables"
             (weechat-merge-alists old-local-variables new-local-variables)
             hash)
    (when buffer
      (with-current-buffer buffer
        (weechat-update-prompt)
        (weechat-update-header-line-buffer buffer)))))

(weechat-relay-add-id-callback "_buffer_localvar_changed" #'weechat--handle-localvar-changed nil 'force)
(weechat-relay-add-id-callback "_buffer_localvar_added" #'weechat--handle-localvar-changed nil 'force)

;;;###autoload
(defun weechat-connect (host port password)
  (interactive (list (read-string "Relay Host: ")
                     (read-number "Port: ")
                     (read-passwd "Password: ")))
  (when (weechat-relay-connected-p)
    (if (y-or-n-p "Already connected.  Disconnect other connection? ")
        (weechat-relay-disconnect)
      (error "Can't open two connections")))

  (when (and (stringp host)
             (integerp port))
    (weechat-relay-connect
     host port
     (lambda ()
       (weechat-relay-authenticate password)
       (weechat-relay-send-command
        "info version"
        (lambda (data)
          (message "Connected to '%s', version %s" host (cdar data))
          (weechat-update-buffer-list
           (lambda ()
             (weechat-relay-send-command "sync")
             (setq weechat--connected t)
             (run-hooks 'weechat-connect-hook)))))))))

(defun weechat-disconnect ()
  (interactive)
  (weechat-relay-disconnect)
  (clrhash weechat--buffer-hashes)
  (setq weechat--connected nil))

(defun weechat-handle-disconnect ()
  (setq weechat--connected nil)
  ;; Print 'disconnected' message to all channel buffers
  (maphash (lambda (k v)
             (when (bufferp (gethash :emacs/buffer v))
               (with-current-buffer (gethash :emacs/buffer v)
                 (weechat-print-line k "!!!" "Lost connection to relay server"))))
           weechat--buffer-hashes))

(add-hook 'weechat-relay-disconnect-hook 'weechat-handle-disconnect)

(defun weechat-buffer-name (buffer-ptr)
  (let ((hash (weechat-buffer-hash buffer-ptr)))
    (or (gethash "name"        hash)
        (gethash "full_name"   hash)
        (gethash "short_name"  hash))))

(defun weechat--find-buffer (name)
  (let (ret)
    (maphash
     (lambda (ptr _)
       (let ((bname (weechat-buffer-name ptr)))
         (when (or (equal bname  name)
                   (equal bname  name)
                   (equal bname  name))
           (setq ret ptr))))
     weechat--buffer-hashes)
    ret))

(defun weechat-channel-names ()
  (let (ret)
    (maphash
     (lambda (k _)
       (setq ret (cons (weechat-buffer-name k) ret)))
     weechat--buffer-hashes)
    ret))

(defun weechat-buffer-list ()
  "List all Weechat buffers."
  (let (acc)
    (maphash (lambda (_ v)
               (when (buffer-live-p (gethash :emacs/buffer v))
                 (setq acc (cons (gethash :emacs/buffer v) acc))))
             weechat--buffer-hashes)
    acc))

(defun weechat-channel-names-unmonitored ()
  (remove-if (lambda (name)
               (weechat--emacs-buffer
                (weechat--find-buffer name)))
             (weechat-channel-names)))

(defun weechat--emacs-buffer (buffer-ptr)
  (let ((hash (gethash buffer-ptr weechat--buffer-hashes)))
    (gethash :emacs/buffer hash)))

(defvar weechat-buffer-ptr nil
  "The pointer of the channel buffer.
Used to identify it on the relay server.")
(defvar weechat-server-buffer nil
  "The relay buffer associated with this channel buffer.")
(defvar weechat-buffer-number nil)
(defvar weechat-local-prompt)

;;; Borrowed this behavior from rcirc
(defvar weechat-prompt-start-marker)
(defvar weechat-prompt-end-marker)

(defun weechat-update-prompt ()
  (save-excursion
    (let ((start (marker-position weechat-prompt-start-marker))
          (inhibit-read-only t))
      (setq weechat-local-prompt
            (format-spec weechat-prompt
                         (format-spec-make ?n (weechat-get-local-var "nick"))))
      (delete-region weechat-prompt-start-marker weechat-prompt-end-marker)
      (goto-char weechat-prompt-end-marker)
      (insert-before-markers weechat-local-prompt)
      (set-marker weechat-prompt-start-marker start)
      (unless (zerop (- weechat-prompt-end-marker
                        weechat-prompt-start-marker))
        (add-text-properties weechat-prompt-start-marker
                             weechat-prompt-end-marker
                             (list 'face 'weechat-prompt-face
                                   'read-only t
                                   'field t
                                   'rear-nonsticky t
                                   'front-sticky t))))))

(defvar weechat-formatting-regex
  (let* ((attr `(in "*!/_|"))   ;NOTE:  is not documented
         (std  `(= 2 digit))
         (astd `(seq ,attr (= 2 digit)))
         (ext  `(seq "@" (= 5 digit)))
         (aext `(seq "@" ,attr (= 5 digit))))
    (rx-form
     `(or (seq ""
               (or ,std
                   ,ext
                   (seq "F" (or ,std ,astd ,ext ,aext))
                   (seq "B" (or ,std ,ext))
                   (seq "*" (or ,std
                                ,astd
                                ,ext
                                ,aext
                                (seq (or ,std ,astd ,ext ,aext)
                                     ","
                                     (or ,std ,astd ,ext ,aext))))
                   (seq "b" (in "FDB_-#il"))
                   ""))
          (seq "" ,attr)
          (seq "" ,attr)
          ""))))

(defun weechat-strip-formatting (string)
  "Strip weechat color codes from STRING."
  (replace-regexp-in-string weechat-formatting-regex "" string))

(defcustom weechat-color-list '(unspecified "black" "dark gray" "dark red" "red"
                                            "dark green" "light green" "brown"
                                            "yellow" "dark blue" "light blue"
                                            "dark magenta" "magenta" "dark cyan"
                                            "light cyan" "gray" "white")
  "Mapping of Weechat colors.
See URL `http://www.weechat.org/files/doc/devel/weechat_dev.en.html#color_codes_in_strings'."
  :type '(repeat (choice (const :tag "Unspecified" unspecified)
                         (const :tag "Color" color)))
  :group 'weechat)

(defvar weechat-color-attributes-alist '((?* . (:weight  bold))    ; bold
                                         (?! . (:inverse-video t)) ; reverse??
                                         (?/ . (:slant  italic))   ; italic
                                         (?_ . (:underline t))     ; underline
                                         (?| . keep))              ; keep
  "Map color attribute specifiers to Emacs face property.")

(defun weechat--match-color-code (what str i)
  "Match std, ext, attr WHAT on STR at position I.
This is internal and used by `weechat-handle-color-codes'."
  (when (symbolp what)
    (cl-case what
      ((std)
       (let ((std (substring str i (+ i 2))))
         (when (s-matches? "^[0-9]+$" std)
           (list 'std (+ i 2) (string-to-number std)))))
      ((ext)
       (when (= (aref str i) ?@)
         (let ((std (substring str (1+ i) (+ i 6))))
           (when (s-matches? "^[0-9]+$" std)
             (list 'ext (+ i 6) (string-to-number std))))))
      ((attr)
       (let* ((a (aref str i))
              (x (cdr (assq a weechat-color-attributes-alist))))
         (when x
           (list 'attr (1+ i) x))))
      (t (error "Unknown parameter %s" what)))))

(defun weechat--color-keep-attributes (old-face)
  "Remove color settings from OLD-FACE but keep the attributes."
  (cl-delete-if (lambda (x)
                  (memq (car x) '(:foreground :background)))
                old-face))

(defun weechat--color-handle-F (str i old-face)
  "Handle ?F (A)STD|(A)EXT color code in STR at I with OLD-FACE.
This is an internal function of `weechat-handle-color-codes'."
  (let (match-data
        face
        (j (1+ i)))
    (while (setq match-data (weechat--match-color-code 'attr str j)) ;; (A)
      (if (eq (cl-third match-data) 'keep)
          (setq face (weechat--color-keep-attributes old-face))
        (setq face (append (list (cl-third match-data)) face)))
      (setq j (cl-second match-data)))
    (setq match-data (weechat--match-color-code 'std str j))
    (if match-data
        (setq face (append (list (list :foreground (nth (cl-third match-data)
                                                        weechat-color-list)))
                           face)) ;; TODO set attribute instead of simply append
      (setq match-data (weechat--match-color-code 'ext str j))
      (if match-data
          t ;; TODO ext
        (error "Broken color code (in ?F '%s' %s)" str i)))
    (cl-values (cl-second match-data)
               face)))

(defvar weechat-color-options-list
  '(("weechat.color.separator" . "blue") ;; KEEP THE ORDER!
    ("weechat.color.chat" . default)
    ("weechat.color.chat_time" . weechat-time-face)
    ("weechat.color.chat_time_delimiters" . weechat-time-face)
    ("weechat.color.chat_prefix_error" . "yellow")
    ("weechat.color.chat_prefix_network" . "magenta")
    ("weechat.color.chat_prefix_action" . "white")
    ("weechat.color.chat_prefix_join" . "light green")
    ("weechat.color.chat_prefix_quit" . "light red")
    ("weechat.color.chat_prefix_more" . "light magenta")
    ("weechat.color.chat_prefix_suffix" . "green")
    ("weechat.color.chat_buffer" . "white")
    ("weechat.color.chat_server" . "brown")
    ("weechat.color.chat_channel" . "white")
    ("weechat.color.chat_nick" . "light cyan")
    ("weechat.color.chat_nick_self" . weechat-nick-self-face)
    ("weechat.color.chat_nick_other" . "cyan")
    (nil . default)
    (nil . default)
    (nil . default)
    (nil . default)
    (nil . default)
    (nil . default)
    (nil . default)
    (nil . default)
    (nil . default)
    (nil . default)
    ("weechat.color.chat_host" . "cyan")
    ("weechat.color.chat_delimiters" . "green")
    ("weechat.color.chat_highlight" . weechat-highlight-face)
    ("weechat.color.chat_read_marker" . "magenta")
    ("weechat.color.chat_text_found" . "yellow")
    ("weechat.color.chat_value" . "cyan")
    ("weechat.color.chat_prefix_buffer")
    ("weechat.color.chat_tags" . "red")
    ("weechat.color.chat_inactive_window" . "dark grey")
    ("weechat.color.chat_inactive_buffer" . "dark grey")
    ("weechat.color.chat_prefix_buffer_inactive_buffer" . "dark grey")
    ("weechat.color.chat_nick_offline" . "dark grey")
    ("weechat.color.chat_nick_offline_highlight" . default))
  "List of color options for \x19XX.")
;; TODO every option here should probably be a face!

(defun weechat--color-std-to-theme (num)
  "Turn color code in NUM using option into face."
  (if (or (not (integerp num))
          (> num (length weechat-color-options-list)))
      'default
    (let ((face (cdr (nth num weechat-color-options-list))))
      (if (stringp face) ;; color value
          (list (list :foreground face ))
        face))))

(defun weechat-handle-color-codes (str &optional i ret face)
  "Convert the Weechat color codes in STR to properties.
Currently only Fxx and Bxx are handled.  Any color codes left are stripped.

Be aware that Weechat does not use mIRC color codes.
See URL `http://www.weechat.org/files/doc/devel/weechat_dev.en.html#color_codes_in_strings'.

The optional paramteres are internal!"
  (setq i (or i 0))
  (if (>= i (length str))
      (or ret "")
    (setq ret (or ret ""))
    (cl-case (aref str i)
      ((?\x19) ;; STD|EXT|?F((A)STD|(A)EXT)|?B(STD|EXT)|?\x1C|?*...|?b...
       (let ((old-face face)
             (next (aref str (1+ i))))
         (setq face nil)
         (setq i (1+ i))
         (cond
          ((and (<= ?0 next) (<= next ?9)) ;; STD
           (let ((match-data (weechat--match-color-code 'std str i)))
             (when match-data
               (setq face (weechat--color-std-to-theme (cl-third match-data)))
               (setq i (cl-second match-data)))))
          ((= next ?@) ;; EXT
           (let ((match-data (weechat--match-color-code 'ext str i)))
             (when match-data
               ;; TODO
               (setq i (cl-second match-data)))))
          ((= next ?F) ;; ?F(A)STD|?F(A)EXT
           (cl-multiple-value-setq (i face) (weechat--color-handle-F str i old-face)))
          ((= next ?B) ;; ?BSTD|?BEXT
           (let ((match-data (weechat--match-color-code 'std str i)))
             (if match-data
                 (setq face (list (list :background (nth (cl-third match-data)
                                                         weechat-color-list))))
               (setq match-data (weechat--match-color-code 'ext str i))
               (if match-data
                   t ;; TODO ext
                 (error "Broken color code (in ?B '%s' %s)" str i)))
             (when match-data
               (setq i (cl-second match-data)))))
          ((= next ?*) ;; (A)STD | (A)EXT | (A)STD ?, (A)STD | ...
           (cl-multiple-value-setq (i face) (weechat--color-handle-F str i old-face))
           (if (= (aref str i) ?,)
               (let* ((i (1+ i))
                      (match-data (weechat--match-color-code 'std str i)))
                 (if match-data
                     (setq face (append (list (list :background (nth (cl-third match-data)
                                                                     weechat-color-list)))
                                        face))
                   (setq match-data (weechat--match-color-code 'ext str i))
                   (if match-data
                       t ;; TODO ext
                     (error "Broken color code (in ?* '%s' %s)" str i)))
                 (setq i (cl-second match-data)))))
          ((= next ?b) 'b) ;; ignore for now
          ((= next ?\x1C)  ;; Clear color, leave attributes
           (setq face (weechat--color-keep-attributes old-face))))))

      ((?\x1A) ;; Set ATTR
       (let ((match-data (weechat--match-color-code 'attr str (1+ i))))
         (unless match-data
           (error "Broken color code (in ?\\x1A '%s' %s)" str i))
         (if (eq (cl-third match-data) 'keep)
             (setq face (weechat--color-keep-attributes face))
           (setq face (list (cl-third match-data))))
         (setq i (cl-second match-data))))

      ((?\x1B) ;; Delete ATTR
       (let ((match-data (weechat--match-color-code 'attr str (1+ i)))
             (old-face (copy-sequence face)))
         (unless match-data
           (error "Broken color code (in ?\\x1B '%s' %s)" str i))
         (if (eq (cl-third match-data) 'keep)
             (setq face nil) ;; TODO Does keep here means delete all or keep all?
           (setq face (delq (cl-third match-data) old-face)))
         (setq i (cl-second match-data))))

      ((?\x1C) (setq i (1+ i) face nil))) ;; reset face
    (let ((r (string-match-p "\\(\x19\\|\x1A\\|\x1B\\|\x1C\\)" str i)))
      (if r
          (weechat-handle-color-codes
           str r (concat ret
                         (propertize  (substring str i r) 'face face))
           face)
        (concat ret (propertize (substring str i) 'face face))))))

(defvar weechat--last-notification-id nil
  "Last notification id parameter for :replaces-id.")

(defun weechat-notifications-handler (sender text &optional _date _buffer-name)
  (when (and (featurep 'notifications) (fboundp 'notifications-notify))
    (setq weechat--last-notification-id
          (notifications-notify
           :title (xml-escape-string (concat "Weechat.el: Message from <"
                                             (weechat-strip-formatting sender)
                                             ">"))
           :body (xml-escape-string text)
           :app-icon weechat-notification-icon
           :replaces-id weechat--last-notification-id))))

(defun weechat-sauron-handler (sender _text &optional _date _buffer-name)
  (when (and (featurep 'sauron) (fboundp 'sauron-add-event))
    (lexical-let ((jump-position (point-max-marker)))
      (sauron-add-event 'weechat 3
                        (format "Message from %s"
                                (weechat-strip-formatting sender))
                        (lambda ()
                          (when (fboundp 'sauron-switch-to-marker-or-buffer)
                            (sauron-switch-to-marker-or-buffer jump-position)))))))


(defun weechat-notify (sender text &optional date buffer-name)
  (when (and (functionp weechat-notification-handler)
             (or (eq weechat-notification-mode t)
                 (and (eql weechat-notification-mode :monitored)
                      (local-variable-p 'weechat-buffer-ptr)
                      (buffer-live-p (weechat--emacs-buffer weechat-buffer-ptr)))))
    (funcall weechat-notification-handler sender text date buffer-name)))

<<<<<<< HEAD
(defun weechat-narrow-to-line ()
  (interactive)
  (unless (eq major-mode 'weechat-mode)
    (error "No weechat-mode buffer"))
  (when (> (point) weechat-prompt-start-marker)
    (error "Only narrowing to lines is supported"))
  (narrow-to-region (point-at-bol) (min weechat-prompt-start-marker
                                        (point-at-eol))))

(defun weechat-line-add-properties (date highlight)
  "Adds various text properties (read-only, etc.) to a line.

Must be called with `weechat-narrow-to-line' active."
  ;; Add `date' and `highlighted' to the whole line
  (add-text-properties (point-min) (point-max)
                       (list 'weechat-date date
                             'weechat-highlighted highlight))

  ;; Make line read-only if `weechat-read-only' is t
  (when weechat-read-only
    (add-text-properties (point-min) (point-max)
                         '(read-only t))))

(defun weechat-line-date ()
  "Returns the date of the line under point resides in."
  (get-text-property (point) 'weechat-date))

(defun weechat-print-line (buffer-ptr sender text &optional date highlight)
=======
(defun weechat-print-line (buffer-ptr sender text &optional date line-type highlight)
>>>>>>> 760c43b2
  (setq text   (or text ""))
  (setq sender (or sender ""))
  (let ((buffer (weechat--emacs-buffer buffer-ptr)))
    (unless (bufferp buffer)
      (error "Couldn't find Emacs buffer for weechat-buffer %s" buffer-ptr))
    (with-current-buffer buffer
      (let ((at-end (= (point) weechat-prompt-end-marker))
            (old-point (point-marker)))
        (let ((inhibit-read-only t))
          (goto-char (marker-position weechat-prompt-start-marker))

          (save-restriction
            ;; Hack borrowed from rcirc:
            ;; temporarily set the marker insertion-type because
            ;; insert-before-markers results in hidden text in new buffers
            (set-marker-insertion-type weechat-prompt-start-marker t)
            (set-marker-insertion-type weechat-prompt-end-marker t)

            (weechat-narrow-to-line)

            (when date
              (insert (propertize
                       (format-time-string weechat-time-format date)
                       'face 'weechat-time-face)
                      " "))

            (unless (s-blank? (weechat-handle-color-codes sender))
              (insert (weechat-handle-color-codes sender))
              (when (or (eq line-type :irc/privmsg)
                        (not line-type))
                (insert ":")))

            (let ((chars-to-insert
                   (- weechat-text-column
                      (- (point-max) (point-min)))))
              (when (> chars-to-insert 0)
                (insert-char ?\s chars-to-insert)))

            ;; Calculate `prefix-string' for nice `auto-fill' (using
            ;; overlays)
            (let ((prefix-string (make-string (- (point-max) (point-min)) ?\s))
                  (text-start (point)))
              ;; trim & handle color codes
              (let ((text (weechat-handle-color-codes
                           (s-trim text))))
                (insert (if highlight
                            (propertize text 'face 'weechat-highlight-face)
                          text)
                        "\n"))

              (when weechat-fill-text
                ;; Filling is slightly misleading here. We use this
                ;; awesome text property called `wrap-prefix'.
                (let ((overlay (make-overlay text-start (point-max))))
                  (overlay-put overlay 'wrap-prefix prefix-string))))

            ;; Add general properties
            (weechat-line-add-properties date highlight)

            ;; Important: Run the hook after everything else
            (run-hooks 'weechat-insert-modify-hook)))

        ;; Restore old position
        (let ((p-to-go (if at-end weechat-prompt-end-marker old-point))
              (w (get-buffer-window buffer)))
          ;; ...for non-active buffers (in windows)
          (when (and (not (eq (selected-window) w))
                     (eq (current-buffer)
                         (window-buffer w)))
            (set-window-point w p-to-go))

          ;; ...for active buffer
          (goto-char p-to-go))

        (set-marker-insertion-type weechat-prompt-start-marker nil)
        (set-marker-insertion-type weechat-prompt-end-marker nil))

      ;; Drop undo information (borrowed from weechat)
      (buffer-disable-undo)
	  (buffer-enable-undo))))

(defun weechat-line-type (line-hdata)
  (let ((tags (cdr (assoc-string "tags_array" line-hdata))))
    (cond
     ((member "irc_privmsg" tags) :irc/privmsg)
     ((member "irc_join" tags) :irc/join)
     ((member "irc_action" tags) :irc/action)
     ((member "irc_part" tags) :irc/part)
     ((member "irc_quit" tags) :irc/quit)
     ((member "irc_mode" tags) :irc/mode)
     ((member "irc_nick" tags) :irc/nick)
     ((member "irc_topic" tags) :irc/topic)
     ((member "irc_numeric" tags) :irc/numeric)
     (:irc/privmsg))))                     ;fallback

(defun weechat-print-irc-action (buffer-ptr sender message date highlight)
  (let ((weechat-text-column 0))
    (weechat-print-line buffer-ptr
                        nil
                        (concat sender message)
                        date
                        highlight)))

(defvar weechat-user-list)
(defun weechat--user-list-add (nick)
  (setq weechat-user-list (cons nick (delete nick weechat-user-list))))
(defun weechat--user-list-remove (nick)
  (setq weechat-user-list (delete nick weechat-user-list)))

(defun weechat--get-nick-from-tag (line-hdata &optional nick-tag)
  "Get nick name from tags_array in LINE-HDATA.
If NICK-TAG is nil then \"nick_\" as prefix else use NICK-TAG."
  (setq nick-tag (or nick-tag "nick_"))
  (let ((tags-array (cdr (assoc-string "tags_array" line-hdata))))
    (when tags-array
      (s-chop-prefix
       nick-tag
       (cl-find-if (lambda (s) (s-prefix? nick-tag s)) tags-array)))))

(defun weechat--get-nick-from-line-data (line-hdata)
  "Get nick name from LINE-HDATA."
  (or
   (weechat--get-nick-from-tag line-hdata)
   (let* ((prefix (cdr (assoc-string "prefix" line-hdata)))
          ;; Try to strip the color and prefix from nick
          (nick-match (s-match "\x19\F[[:digit:]][[:digit:]]\\([^\x19]+\\)$" prefix)))
     (or (cadr nick-match) prefix ""))))

(defun weechat-print-line-data (line-data)
  (let* ((buffer-ptr (assoc-default "buffer" line-data))
         (buffer (weechat--emacs-buffer buffer-ptr)))
    (unless (weechat-buffer-hash buffer-ptr)
      (error "Received new line for '%s' but the buffer doesn't exist in local cache" buffer-ptr))
    (let ((sender (assoc-default "prefix" line-data))
          (message (assoc-default "message" line-data))
          (date (assoc-default "date" line-data))
          (highlight (assoc-default "highlight" line-data nil 0))
          (line-type (weechat-line-type line-data))
          (visible (= 1 (assoc-default "displayed" line-data nil 0)))
          (nick (weechat--get-nick-from-line-data line-data)))
      (setq highlight (= 1 highlight))
      (when (and (bufferp (weechat--emacs-buffer buffer-ptr))
                 (and weechat-hide-like-weechat
                      visible))

        (with-current-buffer buffer
          (when weechat-debug-strip-formatting
            (setq sender (weechat-strip-formatting sender))
            (setq message (weechat-strip-formatting message)))

          (if (or (and weechat-complete-order-nickname (eq line-type :irc/privmsg))
                  (eq line-type :irc/join))
              (weechat--user-list-add nick)
            (cl-case line-type
              (:irc/nick
               (let ((from-nick (weechat--get-nick-from-tag line-data "irc_nick1_"))
                     (to-nick (weechat--get-nick-from-tag line-data "irc_nick2_")))
                 (when (and from-nick to-nick)
                   (weechat--user-list-remove from-nick)
                   (weechat--user-list-add to-nick))))
              ((:irc/part :irc/quit)) (weechat--user-list-remove nick))))

        ;; Print the line
        (cl-case line-type
          (:irc/action
           (weechat-print-irc-action buffer-ptr
                                     nil
                                     (concat sender message)
                                     date
                                     highlight))
          (t
           (progn
             (weechat-print-line buffer-ptr
                                 sender
                                 message
                                 date
                                 line-type
                                 highlight)))))

      ;; TODO: Debug highlight for monitored and un-monitored channels
      ;; (Maybe) notify the user
      (with-current-buffer (or (and (buffer-live-p buffer) buffer)
                               weechat-relay-log-buffer-name)
        (when (and (not weechat-inhibit-notifications) highlight)
          (weechat-notify sender message date (buffer-name)))))))

(defun weechat-add-initial-lines (response)
  (let* ((lines-hdata (car response))
         (buf-ptr (weechat->
                   lines-hdata
                   (weechat--hdata-values)
                   (car)
                   (weechat--hdata-value-pointer-path)
                   (car))))
    ;; Need to get buffer-ptr from hdata pointer list
    (with-current-buffer (weechat--emacs-buffer buf-ptr)
      (save-excursion
        (let ((weechat-inhibit-notifications t))
          (dolist (line-hdata (weechat--hdata-values lines-hdata))
            (weechat-print-line-data (weechat--hdata-value-alist line-hdata))))))))

(defvar weechat-initial-lines-buffer-properties
  '("message" "highlight" "prefix" "date" "buffer" "displayed" "tags_array"))

(defun weechat-request-initial-lines (buffer-ptr)
  (weechat-relay-send-command
   (format "hdata buffer:%s/lines/last_line(-%i)/data %s"
           buffer-ptr
           weechat-initial-lines
           (s-join "," weechat-initial-lines-buffer-properties))
   #'weechat-add-initial-lines))

(defun weechat-send-input (target input)
  (weechat-relay-send-command
   (format "input %s %s" target input)))

(defun weechat-get-input ()
  (s-trim-right
   (buffer-substring-no-properties
    weechat-prompt-end-marker
    (point-max))))

(defun weechat-replace-input (replacement)
  (save-excursion
    (delete-region weechat-prompt-end-marker (point-max))
    (goto-char weechat-prompt-end-marker)
    (insert (or replacement ""))))

(defvar weechat-input-ring)

(defun weechat-input-ring-insert (input)
  (unless (ring-member weechat-input-ring input)
    (ring-insert weechat-input-ring input)))

(defun weechat-previous-input ()
  (interactive)
  (let ((input (weechat-get-input)))
    ;; If input isn't in the ring, assume push it in and show first
    (cond
     ((string= input "")
      (weechat-replace-input (ring-ref weechat-input-ring 0)))
     ((not (ring-member weechat-input-ring input))
      (weechat-replace-input (ring-ref weechat-input-ring 0))
      (weechat-input-ring-insert input))
     ((ring-member weechat-input-ring input)
      (if (string= (ring-ref weechat-input-ring
                             (1- (ring-length weechat-input-ring)))
                   input)
          (weechat-replace-input "")
        (weechat-replace-input (ring-next weechat-input-ring input)))))))

(defun weechat-next-input ()
  (interactive)
  (let ((input (weechat-get-input)))
    ;; If input isn't in the ring, assume push it in and show first
    (cond
     ((string= input "")
      (weechat-replace-input
       (ring-ref weechat-input-ring
                 (1- (ring-length weechat-input-ring)))))
     ((not (ring-member weechat-input-ring input))
      (weechat-input-ring-insert input)
      (weechat-replace-input (1- (ring-length weechat-input-ring))))
     ((ring-member weechat-input-ring input)
      (if (string= (ring-ref weechat-input-ring 0)
                   input)
          (weechat-replace-input "")
        (weechat-replace-input (ring-previous weechat-input-ring input)))))))

(defun weechat-return ()
  (interactive)
  (cond
   ((> (point) weechat-prompt-end-marker)
    ;; Submit
    (let ((input (weechat-get-input)))
      (unless (string= "" input)
        (dolist (l (split-string input "\n"))
          (weechat-send-input weechat-buffer-ptr l))
        (weechat-input-ring-insert input)
        (weechat-replace-input ""))))
   ((< (point) weechat-prompt-start-marker)
    (when (or (string-equal "" (weechat-get-input))
              weechat-return-always-replace-input)
     ;; Copy current line to input line
     (weechat-replace-input
      (buffer-substring-no-properties
       (point-at-bol) (point-at-eol))))
    (goto-char (point-max)))))

(defvar weechat-mode-map
  (let ((map (make-sparse-keymap)))
    (define-key map (kbd "RET") 'weechat-return)
    (define-key map (kbd "M-p") 'weechat-previous-input)
    (define-key map (kbd "M-n") 'weechat-next-input)
    (define-key map (kbd "C-c C-r") 'weechat-reload-buffer)
    (define-key map "\t" 'completion-at-point)
    map)
  "Keymap for weechat mode.")

(easy-menu-define weechat-mode-menu weechat-mode-map
  "Weechat menu"
  '("WeeChat"
    ["Previous Input" weechat-previous-input t]
    ["Next Input" weechat-next-input t]
    "-"
    ["Reload Buffer" weechat-reload-buffer t]
    ["Close Buffer" kill-buffer t]
    ["Monitor Buffer" weechat-monitor-buffer t]
    ["Disconnect" weechat-disconnect t]))

(defun weechat-get-local-var (var &optional buffer-ptr)
  "Return value of local VAR in BUFFER-PTR.
Default is current buffer."
  (or (cdr (assoc-string var
                         (gethash "local_variables"
                                  (weechat-buffer-hash
                                   (or buffer-ptr weechat-buffer-ptr)))))
      ""))

(defun weechat-update-header-line-buffer (buffer)
  "Update the header line for BUFFER."
  (with-current-buffer buffer
    (let ((spec (format-spec-make
                 ?n (weechat-get-local-var "nick")
                 ?s (weechat-get-local-var "server")
                 ?c (weechat-get-local-var "channel")
                 ?N (weechat-get-local-var "name")
                 ?t weechat-topic)))
      (if weechat-header-line-format
          (setq header-line-format (format-spec weechat-header-line-format spec))
        (setq header-line-format nil)))))

(defun weechat-update-header-line (&optional buffer)
  "Update the header line for BUFFER or if BUFFER is nil for all buffers."
  (if (and buffer (bufferp buffer))
      (weechat-update-header-line-buffer buffer)
    (dolist (buffer (weechat-buffer-list))
      (weechat-update-header-line-buffer buffer))))

(defun weechat-mode (process buffer-ptr buffer-hash)
  "Major mode used by weechat buffers.

\\{weechat-mode-map}"

  (kill-all-local-variables)

  (puthash :emacs/buffer (current-buffer) buffer-hash)
  (add-hook 'kill-buffer-hook
            (lambda ()
              (when (hash-table-p weechat--buffer-hashes)
                (let ((hash (weechat-buffer-hash weechat-buffer-ptr)))
                  (when (hash-table-p hash)
                    (remhash :emacs/buffer hash)))))
            nil
            'local-hook)

  (use-local-map weechat-mode-map)
  (setq mode-name (format "weechat: %s" (weechat-buffer-name buffer-ptr)))
  (setq major-mode 'weechat-mode)

  (set (make-local-variable 'weechat-buffer-ptr) buffer-ptr)
  (set (make-local-variable 'weechat-server-buffer) (process-buffer process))
  (set (make-local-variable 'weechat-buffer-number) (gethash "number" buffer-hash))
  (set (make-local-variable 'weechat-topic) (gethash "title" buffer-hash))

  (set (make-local-variable 'weechat-user-list) nil)
  (make-local-variable 'weechat-local-prompt)
  (set (make-local-variable 'weechat-prompt-start-marker) (point-max-marker))
  (set (make-local-variable 'weechat-prompt-end-marker) (point-max-marker))
  (weechat-update-prompt)

  (set (make-local-variable 'weechat-input-ring) (make-ring weechat-input-ring-size))

  ;; Don't auto-add newlines on next-line
  (set (make-local-variable 'next-line-add-newlines) nil)

  ;; Initialize buffer
  (weechat-request-initial-lines buffer-ptr)

  ;; Set Header
  (weechat-update-header-line-buffer (current-buffer))

  ;; Hooks
  (run-mode-hooks 'weechat-mode-hook))


(defun weechat-monitor-buffer (buffer-ptr &optional show-buffer)
  (interactive (list
                (weechat--find-buffer
                 (funcall (or (and (featurep 'ido)
                                   (symbol-function 'ido-completing-read))
                              #'completing-read)
                          "Channel Name: " (weechat-channel-names-unmonitored)))
                t))
  (save-excursion
    (let* ((buffer-hash (weechat-buffer-hash buffer-ptr))
           (name (weechat-buffer-name buffer-ptr)))
      (unless (hash-table-p buffer-hash)
        (error "Couldn't find buffer %s on relay server" buffer-ptr))

      (with-current-buffer (get-buffer-create name)
        (fundamental-mode)
        (let ((inhibit-read-only t))
          (kill-region (point-min) (point-max)))
        (weechat-mode (get-buffer-process weechat-relay-buffer-name)
                      buffer-ptr
                      buffer-hash)
        (when show-buffer
          (switch-to-buffer (current-buffer)))))))

(defun weechat-reload-buffer (&optional buffer)
  (interactive)
  (with-current-buffer (or buffer (current-buffer))
    (weechat-relay-log
     (format "Re-monitoring buffer %S" buffer))
    (weechat-monitor-buffer weechat-buffer-ptr)))

(defun weechat-re-monitor-buffers ()
  (when weechat-auto-reconnect-buffers
    (maphash (lambda (_ hash)
               (let ((buffer (and (gethash :emacs/buffer hash)
                                  (get-buffer (gethash :emacs/buffer hash)))))
                 (when (buffer-live-p buffer)
                   (weechat-relay-log (format "Re-monitoring buffer %S" buffer) :info)
                   (weechat-reload-buffer buffer))))
             weechat--buffer-hashes)))

(add-hook 'weechat-connect-hook 'weechat-re-monitor-buffers)

(defun weechat-auto-monitor ()
  (let ((available-channels (weechat-channel-names)))
    ;; Either iterate ALL available channels (for `t') or iterate
    ;; channels user wants to monitor
    (dolist (channel (if (listp weechat-auto-monitor-buffers)
                         weechat-auto-monitor-buffers
                       (progn
                         (message "Monitoring all available WeeChat buffers. Be patient...")
                         available-channels)))
      ;; Check if one of the available channels partially matches the
      ;; channel we want to monitor
      (let* ((channel-name (cl-some
                            (lambda (ac)
                              (when (s-contains? channel ac) ac))
                            available-channels))
             (buffer-ptr (weechat--find-buffer channel-name)))
        ;; Only auto-connect if it there isn't already a buffer monitoring the channel
        (unless (weechat--emacs-buffer buffer-ptr)
          (weechat-relay-log (format "Auto-monitoring buffer %S" channel-name) :info)
          (weechat-monitor-buffer buffer-ptr nil))))))

(add-hook 'weechat-connect-hook 'weechat-auto-monitor 'append)

(defun weechat--handle-buffer-line-added (response)
  (let* ((hdata (car response))
         (line-data (weechat--hdata-value-alist (car (weechat--hdata-values hdata)))))
    (weechat-print-line-data line-data)))

(weechat-relay-add-id-callback "_buffer_line_added" #'weechat--handle-buffer-line-added nil 'force)

(provide 'weechat)

;;; weechat.el ends here<|MERGE_RESOLUTION|>--- conflicted
+++ resolved
@@ -175,7 +175,6 @@
   :type 'integer
   :group 'weechat)
 
-<<<<<<< HEAD
 (defcustom weechat-insert-modify-hook nil
   "The hook will be called after new text is inserted into the buffer.
 It is called with narrowing in the correct buffer."
@@ -184,13 +183,11 @@
 
 ;;; Code:
 
-=======
 (defcustom weechat-complete-order-nickname t
   "If non-nil nicknames are completed in order of most recent speaker."
   :type 'boolean
   :group 'weechat)
 
->>>>>>> 760c43b2
 (defvar weechat-debug-strip-formatting nil)
 
 (defvar weechat--buffer-hashes (make-hash-table :test 'equal))
@@ -738,7 +735,6 @@
                       (buffer-live-p (weechat--emacs-buffer weechat-buffer-ptr)))))
     (funcall weechat-notification-handler sender text date buffer-name)))
 
-<<<<<<< HEAD
 (defun weechat-narrow-to-line ()
   (interactive)
   (unless (eq major-mode 'weechat-mode)
@@ -766,10 +762,7 @@
   "Returns the date of the line under point resides in."
   (get-text-property (point) 'weechat-date))
 
-(defun weechat-print-line (buffer-ptr sender text &optional date highlight)
-=======
 (defun weechat-print-line (buffer-ptr sender text &optional date line-type highlight)
->>>>>>> 760c43b2
   (setq text   (or text ""))
   (setq sender (or sender ""))
   (let ((buffer (weechat--emacs-buffer buffer-ptr)))
