--- conflicted
+++ resolved
@@ -48,6 +48,11 @@
 (defcustom weechat-port-default 9000
   "Default port for `weechat-connect'."
   :type 'string
+  :group 'weechat)
+
+(defcustom weechat-ssl-default nil
+  "Wether to connect via SSL by default."
+  :type 'boolean
   :group 'weechat)
 
 (defcustom weechat-modules '(weechat-button weechat-complete)
@@ -487,37 +492,8 @@
     (funcall weechat-password-callback host port)))
 
 ;;;###autoload
-<<<<<<< HEAD
-(defun weechat-connect (host port password &optional ssl)
-  (interactive (list (read-string "Relay Host: ")
-                     (read-number "Port: ")
-                     (read-passwd "Password: ")
-                     (y-or-n-p "SSL? ")))
-  (when (weechat-relay-connected-p)
-    (if (y-or-n-p "Already connected.  Disconnect other connection? ")
-        (weechat-relay-disconnect)
-      (error "Can't open two connections")))
-
-  (when (and (stringp host)
-             (integerp port))
-    (weechat-relay-connect
-     host
-     port
-     ssl
-     (lambda ()
-       (weechat-relay-authenticate password)
-       (weechat-relay-send-command
-        "info version"
-        (lambda (data)
-          (message "Connected to '%s', version %s" host (cdar data))
-          (weechat-update-buffer-list
-           (lambda ()
-             (weechat-relay-send-command "sync")
-             (setq weechat--connected t)
-             (run-hooks 'weechat-connect-hook)))))))))
-=======
-(defun weechat-connect (&optional host port password)
-  "Connect to WeeChat. 
+(defun weechat-connect (&optional host port password ssl)
+  "Connect to WeeChat.
 
 HOST is the relay host, `weechat-host-default' by default.
 PORT is the port where the relay listens, `weechat-port-default' by default.
@@ -537,11 +513,13 @@
          (weechat-get-password host port))
        ;; Use lexical-let to scramble password lambda in *Backtrace*
        (lexical-let ((pass (read-passwd "Password: ")))
-         (lambda () pass))))))
+         (lambda () pass)))
+      (y-or-n-p "SSL? "))))
   (let* ((host (or host weechat-host-default))
          (port (or port weechat-port-default))
          (password (or password
-                       (weechat-get-password host port))))
+                       (weechat-get-password host port)))
+         (ssl (or ssl weechat-ssl-default)))
     (weechat-message "Weechat connecting to %s:%d" host port)
     (when (weechat-relay-connected-p)
       (if (y-or-n-p "Already connected.  Disconnect other connection? ")
@@ -550,7 +528,9 @@
     (when (and (stringp host)
                (integerp port))
       (weechat-relay-connect
-       host port
+       host
+       port
+       ssl
        (lambda ()
          (weechat-relay-authenticate password)
          (weechat-relay-send-command
@@ -563,7 +543,6 @@
                (weechat-relay-send-command "sync")
                (setq weechat--connected t)
                (run-hooks 'weechat-connect-hook))))))))))
->>>>>>> 44809e4f
 
 (defun weechat-disconnect ()
   (interactive)
@@ -1560,4 +1539,4 @@
 
 (provide 'weechat)
 
-;;; weechat.el ends here
+;;; weechat.el ends here