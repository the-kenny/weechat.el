--- conflicted
+++ resolved
@@ -322,7 +322,6 @@
   :type 'boolean
   :group 'weechat)
 
-<<<<<<< HEAD
 (defcustom weechat-sync-buffer-read-status nil
   "Mark buffers as read in the relay, when read with weechat.el.
 
@@ -336,7 +335,8 @@
 
 Also, weechat >= 1.0 is required for this to work."
   :type 'boolean
-=======
+  :group 'weechat)
+
 (defcustom weechat-completing-read-function 'weechat--try-ido
   "Function to prompt for channel names.
 
@@ -348,7 +348,6 @@
           (const :tag "Ido" weechat--try-ido)
           (const :tag "Default" completing-read)
           (function :tag "Other"))
->>>>>>> 08b18b85
   :group 'weechat)
 
 (defvar weechat--buffer-hashes (make-hash-table :test 'equal))
