# -*- mode:org; coding:utf-8; org-pretty-entities:nil; -*-
#+STARTUP: nologdone

Note: This list is broken on Github (they should really update
org-ruby). Please use the 'Raw' link on the right.

* Short-Term [16/22]
** TODO Handle 'sync' events [7/15]
   - [X] _buffer_opened
   - [X] _buffer_closing
   - [X] _buffer_renamed
   - [X] _buffer_title_changed
   - [X] _buffer_localvar_added
   - [X] _buffer_localvar_changed
   - [ ] _buffer_localvar_removed
   - [ ] _buffer_type_changed
   - [X] _buffer_line_added
   - [ ] _buffer_moved
   - [ ] _buffer_merged
   - [ ] _buffer_unmerged
   - [ ] _nicklist
   - [ ] _upgrade
   - [ ] _upgrade_ended
** TODO Auto-Reconnect
** TODO Mark channel as "read" from Emacs
   send command: "input 0x10f29d0 /input set_unread_current_buffer"
*** This is currently broken on weechat's side. Waiting for FlashCode.
** TODO Handle different types of messages [1/8]
   Incomplete List
   (Some of them can be ignored as they print fine with defaults)
   - [ ] Quit
   - [X] /me
   - [ ] Join
   - [ ] Part
   - [ ] 'Day Changed'
   - [ ] Netsplit
   - [ ] CTCP
   - [ ] WHOIS
** TODO Check performance with >1000 lines and nick-buttons enabled
** TODO Request more backlog when scrolling / via shortcut
** DONE package.el package [2/2]
*** DONE Auto-Upload to melpa
*** DONE marmalade
    Wait for more stable release.
** DONE Don't delete prompt contents on re-monitor
** DONE :query notification type
** DONE Limit buffer size
** DONE Handle network errors (disconnect)
** DONE Handle opening/closing of buffers (after 'sync')
** DONE Print 'connection lost' message to all buffers
** DONE Input-Ring
** DONE Nick Completion
** DONE List with buffers to "auto-watch"
** DONE Fill region when receiving long messages
** DONE Fix /me display
** DONE Nicklist handling
   Waiting for delta updates (WeeChat 4.1?)
** DONE Buttons for URLs and other stuff
** DONE Colors
   Thanks, Rüdiger
** DONE Module System

<<<<<<< HEAD
* Nice to have [7/22]
=======
* Nice to have [7/24]
>>>>>>> c9ad29ef
** TODO More Unit Tests (ert)
** TODO Compression
** DONE Speedbar integration
** TODO Faces based on message type
** TODO Typing auto-focuses the "input field"
** TODO More Notification Handlers
   - `message'
** TODO Marker for away state
** TODO Opening buffers in Emacs should update activation state on weechat side
** TODO Buffer-local URL ring for easy access
** TODO Request all highlighted lines when coming back online
** TODO Get (max 100 (count unread)) lines
** TODO Hooks for everything!
** TODO Re-Implement scrambling of passwords in lambdas
   Without lexical-let:
   - Pass symbols around: `make-symbol', `symbol-value'
** TODO Custom commands (defun weechat-cmd-NAME ...)
** TODO Imenu support
   See http://www.emacswiki.org/emacs/ErcImenu
** TODO Auto-Monitor 'old' buffers
   Sometimes buffers from an earlier connection remain in Emacs, never
   to be updated again. A refresh (C-c C-r) should re-monitor them.
** TODO Clean pointers on disconnect
   ...to prevent horrible WeeChat crashes
** DONE Module for applying s/foo/bar/ message corrections
** DONE SSL Connections
** DONE Sauron Integration
** DONE DBUS-Integration
** DONE Read passwords from ~/.authinfo
** DONE URL Detection
** DONE Buttons for nick names.<|MERGE_RESOLUTION|>--- conflicted
+++ resolved
@@ -59,12 +59,7 @@
 ** DONE Colors
    Thanks, Rüdiger
 ** DONE Module System
-
-<<<<<<< HEAD
-* Nice to have [7/22]
-=======
-* Nice to have [7/24]
->>>>>>> c9ad29ef
+* Nice to have [8/24]
 ** TODO More Unit Tests (ert)
 ** TODO Compression
 ** DONE Speedbar integration
