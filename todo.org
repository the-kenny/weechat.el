# -*- mode:org; coding:utf-8; org-pretty-entities:nil; -*-
#+STARTUP: nologdone

Note: This list is broken on Github (they should really update
org-ruby). Please use the 'Raw' link on the right.

<<<<<<< HEAD
* 0.1 [0/4]
** TODO Auto-Monitor 'old' buffers
   Sometimes buffers from an earlier connection remain in Emacs, never
** TODO Don't kill undo-history on buffer change (annoying when you're typing sth.)

=======
* 0.2 [0/4]
** TODO Auto-Monitor 'old' buffers
   Sometimes buffers from an earlier connection remain in Emacs, never
** TODO Don't kill undo-history on buffer change (annoying when you're typing sth.)
>>>>>>> ca5b5d69
** TODO Mode-Line Tracking Indicator [0/2]
   - [ ] Store more change-metadata in buffer-hash
   - [ ] Merge branch 'tracking'
   
<<<<<<< HEAD
** TODO Create a NEWS file
=======
** TODO Update a NEWS file
** TODO Clean pointers on disconnect
   ...to prevent horrible WeeChat crashes

>>>>>>> ca5b5d69

* Short-Term [16/23]
** TODO Handle 'sync' events [7/15]
   - [X] _buffer_opened
   - [X] _buffer_closing
   - [X] _buffer_renamed
   - [X] _buffer_title_changed
   - [X] _buffer_localvar_added
   - [X] _buffer_localvar_changed
   - [ ] _buffer_localvar_removed
   - [ ] _buffer_type_changed
   - [X] _buffer_line_added
   - [ ] _buffer_moved
   - [ ] _buffer_merged
   - [ ] _buffer_unmerged
   - [ ] _nicklist
   - [ ] _upgrade
   - [ ] _upgrade_ended
** TODO Auto-Reconnect
** TODO Mark channel as "read" from Emacs
   send command: "input 0x10f29d0 /input set_unread_current_buffer"
*** This is currently broken on weechat's side. Waiting for FlashCode.
** TODO Handle different types of messages [1/8]
   Incomplete List
   (Some of them can be ignored as they print fine with defaults)
   - [ ] Quit
   - [X] /me
   - [ ] Join
   - [ ] Part
   - [ ] 'Day Changed'
   - [ ] Netsplit
   - [ ] CTCP
   - [ ] WHOIS
** TODO Check performance with >1000 lines and nick-buttons enabled
** TODO Request more backlog when scrolling / via shortcut
** TODO Fix failed certificate when using gnutls-cli
   See http://p.tarn-vedra.de/weechat-relay-cert-check-fail.html
** DONE package.el package [2/2]
*** DONE Auto-Upload to melpa
*** DONE marmalade
    Wait for more stable release.
** DONE Don't delete prompt contents on re-monitor
** DONE :query notification type
** DONE Limit buffer size
** DONE Handle network errors (disconnect)
** DONE Handle opening/closing of buffers (after 'sync')
** DONE Print 'connection lost' message to all buffers
** DONE Input-Ring
** DONE Nick Completion
** DONE List with buffers to "auto-watch"
** DONE Fill region when receiving long messages
** DONE Fix /me display
** DONE Nicklist handling
   Waiting for delta updates (WeeChat 4.1?)
** DONE Buttons for URLs and other stuff
** DONE Colors
   Thanks, Rüdiger
** DONE Module System

<<<<<<< HEAD
* Nice to have [9/24]
=======
* Nice to have [8/24]
>>>>>>> ca5b5d69
** TODO More Unit Tests (ert)
** TODO Compression
** DONE Speedbar integration
** TODO Faces based on message type
** TODO Typing auto-focuses the "input field"
** TODO More Notification Handlers
   - `message'
** TODO Marker for away state
** TODO Opening buffers in Emacs should update activation state on weechat side
** TODO Buffer-local URL ring for easy access
** TODO Request all highlighted lines when coming back online
** TODO Get (max 100 (count unread)) lines
** TODO Hooks for everything!
** TODO Re-Implement scrambling of passwords in lambdas
   Without lexical-let:
   - Pass symbols around: `make-symbol', `symbol-value'
** TODO Custom commands (defun weechat-cmd-NAME ...)
** TODO Imenu support
   See http://www.emacswiki.org/emacs/ErcImenu
<<<<<<< HEAD
** TODO Clean pointers on disconnect
   ...to prevent horrible WeeChat crashes
** DONE Tracking support similar to erc-track.
=======
** TODO Tracking support similar to erc-track.
>>>>>>> ca5b5d69
   Using circe's tracking.el is probably a good way to implement this
   https://github.com/jorgenschaefer/circe/blob/master/lisp/tracking.el
** DONE Module for applying s/foo/bar/ message corrections
** DONE SSL Connections
** DONE Sauron Integration
** DONE DBUS-Integration
** DONE Read passwords from ~/.authinfo
** DONE URL Detection
** DONE Buttons for nick names.<|MERGE_RESOLUTION|>--- conflicted
+++ resolved
@@ -4,30 +4,17 @@
 Note: This list is broken on Github (they should really update
 org-ruby). Please use the 'Raw' link on the right.
 
-<<<<<<< HEAD
-* 0.1 [0/4]
-** TODO Auto-Monitor 'old' buffers
-   Sometimes buffers from an earlier connection remain in Emacs, never
-** TODO Don't kill undo-history on buffer change (annoying when you're typing sth.)
-
-=======
 * 0.2 [0/4]
 ** TODO Auto-Monitor 'old' buffers
    Sometimes buffers from an earlier connection remain in Emacs, never
 ** TODO Don't kill undo-history on buffer change (annoying when you're typing sth.)
->>>>>>> ca5b5d69
 ** TODO Mode-Line Tracking Indicator [0/2]
    - [ ] Store more change-metadata in buffer-hash
    - [ ] Merge branch 'tracking'
    
-<<<<<<< HEAD
-** TODO Create a NEWS file
-=======
 ** TODO Update a NEWS file
 ** TODO Clean pointers on disconnect
    ...to prevent horrible WeeChat crashes
-
->>>>>>> ca5b5d69
 
 * Short-Term [16/23]
 ** TODO Handle 'sync' events [7/15]
@@ -87,11 +74,7 @@
    Thanks, Rüdiger
 ** DONE Module System
 
-<<<<<<< HEAD
-* Nice to have [9/24]
-=======
-* Nice to have [8/24]
->>>>>>> ca5b5d69
+* Nice to have [9/23]
 ** TODO More Unit Tests (ert)
 ** TODO Compression
 ** DONE Speedbar integration
@@ -111,13 +94,7 @@
 ** TODO Custom commands (defun weechat-cmd-NAME ...)
 ** TODO Imenu support
    See http://www.emacswiki.org/emacs/ErcImenu
-<<<<<<< HEAD
-** TODO Clean pointers on disconnect
-   ...to prevent horrible WeeChat crashes
 ** DONE Tracking support similar to erc-track.
-=======
-** TODO Tracking support similar to erc-track.
->>>>>>> ca5b5d69
    Using circe's tracking.el is probably a good way to implement this
    https://github.com/jorgenschaefer/circe/blob/master/lisp/tracking.el
 ** DONE Module for applying s/foo/bar/ message corrections
