--- conflicted
+++ resolved
@@ -1,8 +1,4 @@
-<<<<<<< HEAD
-* Short-Term [7/18]
-=======
-* Short-Term [5/19]
->>>>>>> 79cbc0cf
+* Short-Term [7/20]
 ** DONE Handle network errors (disconnect)
 ** DONE Handle opening/closing of buffers (after 'sync')
 ** TODO Handle 'sync' events [6/15]
@@ -37,7 +33,6 @@
 ** TODO Nicklist handling
    Waiting for delta updates (WeeChat 4.1?)
 ** TODO Buttons for URLs and other stuff
-<<<<<<< HEAD
 ** TODO Handle different types of messages [1/8]
    Incomplete List
    (Some of them can be ignored as they print fine with defaults)
@@ -49,12 +44,9 @@
    - [ ] Netsplit
    - [ ] CTCP
    - [ ] WHOIS
-=======
-** TODO Hooks for everything!p
+** TODO Hooks for everything!
 ** TODO package.el package
 *** TODO Auto-Upload to melpa
-* Big Stuff [1/1]
->>>>>>> 79cbc0cf
 ** DONE Colors
    Thanks, Rüdiger
 
