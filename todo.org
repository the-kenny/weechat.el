* Short-Term [5/14]
** DONE Handle network errors (disconnect)
** DONE Handle opening/closing of buffers (after 'sync')
** TODO Handle 'sync' events [6/15]
   - [X] _buffer_opened
   - [X] _buffer_closing
   - [X] _buffer_renamed
   - [X] _buffer_title_changed
   - [ ] _buffer_localvar_added
   - [X] _buffer_localvar_changed
   - [ ] _buffer_localvar_removed
   - [ ] _buffer_type_changed
   - [X] _buffer_line_added
   - [ ] _buffer_moved
   - [ ] _buffer_merged
   - [ ] _buffer_unmerged
   - [ ] _nicklist
   - [ ] _upgrade
   - [ ] _upgrade_ended
** DONE Print 'connection lost' message to all buffers
** DONE Input-Ring
** TODO Nick Completion
** TODO Auto-Reconnect
** TODO List with buffers to "auto-watch"
** TODO Mark channel as "read" from Emacs
   send command: "input 0x10f29d0 /input set_unread_current_buffer"
*** This is currently broken on weechat's side. Waiting for FlashCode.
** TODO Get (max 100 (count unread)) lines
** DONE Fill region when receiving long messages
** TODO Buffer-local URL ring for easy access
** TODO Limit buffer size
<<<<<<< HEAD
** TODO Fix /me display
=======
** TODO Nicklist handling
   Waiting for delta updates (WeeChat 4.1?)
** TODO Buttons for URLs and other stuff
>>>>>>> 9d7dca91
* Big Stuff [1/1]
** DONE Colors
   Thanks, Rüdiger
* Nice to have [2/5]
** DONE Sauron Integration
** DONE DBUS-Integration
** TODO More Unit Tests (ert)
** TODO SSL Connections
** TODO Compression
** TODO Read passwords from ~/.authinfo
** TODO Speedbar integration<|MERGE_RESOLUTION|>--- conflicted
+++ resolved
@@ -29,13 +29,10 @@
 ** DONE Fill region when receiving long messages
 ** TODO Buffer-local URL ring for easy access
 ** TODO Limit buffer size
-<<<<<<< HEAD
 ** TODO Fix /me display
-=======
 ** TODO Nicklist handling
    Waiting for delta updates (WeeChat 4.1?)
 ** TODO Buttons for URLs and other stuff
->>>>>>> 9d7dca91
 * Big Stuff [1/1]
 ** DONE Colors
    Thanks, Rüdiger
