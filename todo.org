# -*- mode:org; coding:utf-8; org-pretty-entities:nil; -*-
#+STARTUP: nologdone

Note: This list is broken on Github (they should really update
org-ruby). Please use the 'Raw' link on the right.

* 0.2 [0/6]
** TODO Auto-Monitor 'old' buffers
   Sometimes buffers from an earlier connection remain in Emacs, never
   getting updated again
** TODO Don't kill undo-history on buffer change (annoying when you're typing sth.)
** TODO Mode-Line Tracking Indicator [0/2]
   - [ ] Store more change-metadata in buffer-hash
   - [ ] Merge branch 'tracking'
** TODO Clean pointers on disconnect
   ...to prevent horrible WeeChat crashes
** TODO Update a NEWS file
   Close this right before 0.2 release so it's consistent.

<<<<<<< HEAD
=======
** TODO Add a prefix-arg to weechat-reload-buffer
   ...to load prefix-argument lines
>>>>>>> 18c94ab8
* Short-Term [16/23]
** TODO Handle 'sync' events [7/15]
   - [X] _buffer_opened
   - [X] _buffer_closing
   - [X] _buffer_renamed
   - [X] _buffer_title_changed
   - [X] _buffer_localvar_added
   - [X] _buffer_localvar_changed
   - [ ] _buffer_localvar_removed
   - [ ] _buffer_type_changed
   - [X] _buffer_line_added
   - [ ] _buffer_moved
   - [ ] _buffer_merged
   - [ ] _buffer_unmerged
   - [ ] _nicklist
   - [ ] _upgrade
   - [ ] _upgrade_ended
** TODO Auto-Reconnect
** TODO Mark channel as "read" from Emacs
   send command: "input 0x10f29d0 /input set_unread_current_buffer"
*** This is currently broken on weechat's side. Waiting for FlashCode.
** TODO Handle different types of messages [1/8]
   Incomplete List
   (Some of them can be ignored as they print fine with defaults)
   - [ ] Quit
   - [X] /me
   - [ ] Join
   - [ ] Part
   - [ ] 'Day Changed'
   - [ ] Netsplit
   - [ ] CTCP
   - [ ] WHOIS
** TODO Check performance with >1000 lines and nick-buttons enabled
** TODO Request more backlog when scrolling / via shortcut
** TODO Fix failed certificate when using gnutls-cli
   See http://p.tarn-vedra.de/weechat-relay-cert-check-fail.html
** DONE package.el package [2/2]
*** DONE Auto-Upload to melpa
*** DONE marmalade
    Wait for more stable release.
** DONE Don't delete prompt contents on re-monitor
** DONE :query notification type
** DONE Limit buffer size
** DONE Handle network errors (disconnect)
** DONE Handle opening/closing of buffers (after 'sync')
** DONE Print 'connection lost' message to all buffers
** DONE Input-Ring
** DONE Nick Completion
** DONE List with buffers to "auto-watch"
** DONE Fill region when receiving long messages
** DONE Fix /me display
** DONE Nicklist handling
   Waiting for delta updates (WeeChat 4.1?)
** DONE Buttons for URLs and other stuff
** DONE Colors
   Thanks, Rüdiger
** DONE Module System

* Nice to have [9/23]
** TODO More Unit Tests (ert)
** TODO Compression
** DONE Speedbar integration
** TODO Faces based on message type
** TODO Typing auto-focuses the "input field"
** TODO More Notification Handlers
   - `message'
** TODO Marker for away state
** TODO Opening buffers in Emacs should update activation state on weechat side
** TODO Buffer-local URL ring for easy access
** TODO Request all highlighted lines when coming back online
** TODO Get (max 100 (count unread)) lines
** TODO Hooks for everything!
** TODO Re-Implement scrambling of passwords in lambdas
   Without lexical-let:
   - Pass symbols around: `make-symbol', `symbol-value'
** TODO Custom commands (defun weechat-cmd-NAME ...)
** TODO Imenu support
   See http://www.emacswiki.org/emacs/ErcImenu
** DONE Tracking support similar to erc-track.
   Using circe's tracking.el is probably a good way to implement this
   https://github.com/jorgenschaefer/circe/blob/master/lisp/tracking.el
** DONE Module for applying s/foo/bar/ message corrections
** DONE SSL Connections
** DONE Sauron Integration
** DONE DBUS-Integration
** DONE Read passwords from ~/.authinfo
** DONE URL Detection
** DONE Buttons for nick names.<|MERGE_RESOLUTION|>--- conflicted
+++ resolved
@@ -16,12 +16,8 @@
    ...to prevent horrible WeeChat crashes
 ** TODO Update a NEWS file
    Close this right before 0.2 release so it's consistent.
-
-<<<<<<< HEAD
-=======
 ** TODO Add a prefix-arg to weechat-reload-buffer
    ...to load prefix-argument lines
->>>>>>> 18c94ab8
 * Short-Term [16/23]
 ** TODO Handle 'sync' events [7/15]
    - [X] _buffer_opened
